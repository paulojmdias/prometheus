--- conflicted
+++ resolved
@@ -77,11 +77,8 @@
 	logger          log.Logger
 	appendPool      sync.Pool
 	exemplarsPool   sync.Pool
-<<<<<<< HEAD
 	histogramsPool  sync.Pool
-=======
 	metadataPool    sync.Pool
->>>>>>> fa9bc518
 	seriesPool      sync.Pool
 	bytesPool       sync.Pool
 	memChunkPool    sync.Pool
