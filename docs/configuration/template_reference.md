--- conflicted
+++ resolved
@@ -86,12 +86,8 @@
 | args          | []interface{} | map[string]interface{} | This converts a list of objects to a map with keys arg0, arg1 etc. This is intended to allow multiple arguments to be passed to templates. |
 | tmpl          | string, []interface{} | nothing  | Like the built-in `template`, but allows non-literals as the template name. Note that the result is assumed to be safe, and will not be auto-escaped. Only available in consoles. |
 | safeHtml      | string        | string  | Marks string as HTML not requiring auto-escaping. |
-<<<<<<< HEAD
-| externalURL   | none          | string  | The URL under which Prometheus is externally reachable (set with `--web.external-url`). |
-| pathPrefix    | none          | string  | Path portion of the external URL. |
-=======
+| externalURL   | _none_        | string  | The external URL under which Prometheus is externally reachable. |
 | pathPrefix    | _none_        | string  | The external URL [path](https://pkg.go.dev/net/url#URL) for use in console templates. |
->>>>>>> 6dcbd653
 
 ## Template type differences
 
