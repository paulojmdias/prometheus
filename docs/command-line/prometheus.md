--- conflicted
+++ resolved
@@ -56,13 +56,8 @@
 | <code class="text-nowrap">--query.timeout</code> | Maximum time a query may take before being aborted. Use with server mode only. | `2m` |
 | <code class="text-nowrap">--query.max-concurrency</code> | Maximum number of queries executed concurrently. Use with server mode only. | `20` |
 | <code class="text-nowrap">--query.max-samples</code> | Maximum number of samples a single query can load into memory. Note that queries will fail if they try to load more samples than this into memory, so this also limits the number of samples a query can return. Use with server mode only. | `50000000` |
-<<<<<<< HEAD
 | <code class="text-nowrap">--enable-feature</code> <code class="text-nowrap">...<code class="text-nowrap"> | Comma separated feature names to enable. Valid options: auto-gomemlimit, exemplar-storage, expand-external-labels, memory-snapshot-on-shutdown, promql-per-step-stats, promql-experimental-functions, extra-scrape-metrics, auto-gomaxprocs, no-default-scrape-port, native-histograms, otlp-write-receiver, created-timestamp-zero-ingestion, concurrent-rule-eval. See https://prometheus.io/docs/prometheus/latest/feature_flags/ for more details. |  |
 | <code class="text-nowrap">--agent</code> | Run Prometheus in 'Agent mode'. |  |
-=======
-| <code class="text-nowrap">--scrape.name-escaping-scheme</code> | Method for escaping legacy invalid names when sending to Prometheus that does not support UTF-8. Can be one of "values", "underscores", or "dots". | `values` |
-| <code class="text-nowrap">--enable-feature</code> <code class="text-nowrap">...<code class="text-nowrap"> | Comma separated feature names to enable. Valid options: agent, auto-gomaxprocs, auto-gomemlimit, auto-reload-config, concurrent-rule-eval, created-timestamp-zero-ingestion, delayed-compaction, exemplar-storage, expand-external-labels, extra-scrape-metrics, memory-snapshot-on-shutdown, native-histograms, new-service-discovery-manager, no-default-scrape-port, old-ui, otlp-write-receiver, promql-experimental-functions, promql-delayed-name-removal, promql-per-step-stats, remote-write-receiver (DEPRECATED), utf8-names. See https://prometheus.io/docs/prometheus/latest/feature_flags/ for more details. |  |
->>>>>>> 16e5e995
 | <code class="text-nowrap">--log.level</code> | Only log messages with the given severity or above. One of: [debug, info, warn, error] | `info` |
 | <code class="text-nowrap">--log.format</code> | Output format of log messages. One of: [logfmt, json] | `logfmt` |
 
