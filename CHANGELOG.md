--- conflicted
+++ resolved
@@ -3,11 +3,7 @@
 ## unreleased
 
 * [FEATURE] OTLP receiver: Add new option `otlp.promote_resource_attributes`, for any OTel resource attributes that should be promoted to metric labels. #14200
-<<<<<<< HEAD
-* [FEATURE] Remote-Write: Add sender and receiver support for [Remote Write 2.0-rc.2](https://prometheus.io/docs/specs/remote_write_spec_2_0/) specification #14395 #14427 #14444
-* [ENHANCEMENT] Remote-Write: 1.x messages against Remote Write 2.x Receivers will have now correct values for `prometheus_storage_<samples|histograms|exemplar>_failed_total` in case of partial errors #14444
 * [BUGFIX] tsdb/wlog.Watcher.readSegmentForGC: Only count unknown record types against record_decode_failures_total metric. #14042
-=======
 
 ## 2.54.0-rc.1 / 2024-08-05
 
@@ -50,7 +46,6 @@
 * [BUGFIX] Notifier: Fix Alertmanager discovery not updating under heavy load. #14174
 * [BUGFIX] Regexes: some Unicode characters were not matched by case-insensitive comparison. #14170,#14299
 * [BUGFIX] Remote-Read: Resolve occasional segmentation fault on query. #14515
->>>>>>> d1ea6eb3
 
 ## 2.53.1 / 2024-07-10
 
