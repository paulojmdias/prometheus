# Changelog

## unreleased

<<<<<<< HEAD
* [CHANGE] Scraping: Remove implicit fallback to the Prometheus text format in case of invalid/missing Content-Type and fail the scrape instead. Add ability to specify a `fallback_scrape_protocol` in the scrape config. #15136
* [CHANGE] Remote-write: default enable_http2 to false.
* [ENHANCEMENT] Scraping, rules: handle targets reappearing, or rules moving group, when out-of-order is enabled. #14710 
- [BUGFIX] PromQL: Fix stddev+stdvar aggregations to always ignore native histograms. #14941
- [BUGFIX] PromQL: Fix stddev+stdvar aggregations to treat Infinity consistently. #14941

## 3.0.0-beta.1 / 2024-10-09

* [CHANGE] regexp `.` now matches all characters (performance improvement). #14505
* [CHANGE] `holt_winters` is now called `double_exponential_smoothing` and moves behind the [experimental-promql-functions feature flag](https://prometheus.io/docs/prometheus/latest/feature_flags/#experimental-promql-functions). #14930
* [CHANGE] API: The OTLP receiver endpoint can now be enabled using `--web.enable-otlp-receiver` instead of `--enable-feature=otlp-write-receiver`. #14894
* [CHANGE] Prometheus will not add or remove port numbers from the target address. `no-default-scrape-port` feature flag removed. #14160
* [CHANGE] Logging: the format of log lines has changed a little, along with the adoption of Go's Structured Logging package. #14906
* [CHANGE] Don't create extra `_created` timeseries if feature-flag `created-timestamp-zero-ingestion' is enabled. #14738
* [CHANGE] Float literals and time durations being the same is now a stable fetaure. #15111
* [ENHANCEMENT] UI: Many fixes and improvements. #14898, #14899, #14907, #14908, #14912, #14913, #14914, #14931, #14940, #14945, #14946, #14972, #14981, #14982, #14994, #15096
* [ENHANCEMENT] UI: Web UI now displays notifications, e.g. when starting up and shutting down. #15082
* [ENHANCEMENT] PromQL: Introduce exponential interpolation for native histograms. #14677
* [ENHANCEMENT] TSDB: Add support for ingestion of out-of-order native histogram samples. #14850, #14546
* [ENHANCEMENT] Alerts: remove metrics for removed Alertmanagers. #13909
* [ENHANCEMENT] Kubernetes SD: Support sidecar containers in endpoint discovery. #14929
* [ENHANCEMENT] Consul SD: Support catalog filters. #11224
* [PERF] TSDB: Parallelize deletion of postings after head compaction. #14975
* [PERF] TSDB: Chunk encoding: shorten some write sequences. #14932
* [PERF] TSDB: Grow postings by doubling. #14721
* [PERF] Relabeling: Optimize adding a constant label pair. #12180
* [BUGFIX] Scraping: Unit was missing when using protobuf format. #15095
* [BUGFIX] PromQL: Only return "possible non-counter" annotation when `rate` returns points. #14910
* [BUGFIX] TSDB: Chunks could have one unnecessary zero byte at the end. #14854
* [BUGFIX] "superfluous response.WriteHeader call" messages in log. #14884
* [BUGFIX] PromQL: Unary negation of native histograms. #14821
* [BUGFIX] PromQL: Handle stale marker in native histogram series (e.g. if series goes away and comes back). #15025
* [BUGFIX] Autoreload: Reload invalid yaml files. #14947

## 3.0.0-beta.0 / 2024-09-05

Release 3.0.0-beta.0 includes new features such as a brand new UI and UTF-8 support enabled by default. As a new major version, several breaking changes are introduced. The breaking changes are mainly around the removal of deprecated feature flags and CLI arguments, and the full list can be found below. Most users should be able to try this release out of the box without any configuration changes.

As is traditional with a beta release, we do **not** recommend users install 3.0.0-beta on critical production systems, but we do want everyone to test it out and find bugs.

<<<<<<< HEAD
<<<<<<< HEAD
=======
>>>>>>> b10c3696c (Revert "updated changelog")
* [CHANGE] UI: The old web UI has been replaced by a completely new one that is less cluttered and adds a few new features (PromLens-style tree view, better metrics explorer, "Explain" tab). However, it is still missing some features of the old UI (notably, exemplar display and heatmaps). To switch back to the old UI, you can use the feature flag `--enable-feature=old-ui` for the time being. #14872
* [CHANGE] PromQL: Range selectors and the lookback delta are now left-open, i.e. a sample coinciding with the lower time limit is excluded rather than included. #13904
* [CHANGE] Kubernetes SD: Remove support for `discovery.k8s.io/v1beta1` API version of EndpointSlice. This version is no longer served as of Kubernetes v1.25. #14365
* [CHANGE] Kubernetes SD: Remove support for `networking.k8s.io/v1beta1` API version of Ingress. This version is no longer served as of Kubernetes v1.22. #14365
* [CHANGE] UTF-8: Enable UTF-8 support by default. Prometheus now allows all UTF-8 characters in metric and label names. The corresponding `utf8-name` feature flag has been removed. #14705
* [CHANGE] Console: Remove example files for the console feature. Users can continue using the console feature by supplying their own JavaScript and templates. #14807
* [CHANGE] SD: Enable the new service discovery manager by default. This SD manager does not restart unchanged discoveries upon reloading. This makes reloads faster and reduces pressure on service discoveries' sources. The corresponding `new-service-discovery-manager` feature flag has been removed. #14770
* [CHANGE] Agent mode has been promoted to stable. The feature flag `agent` has been removed. To run Prometheus in Agent mode, use the new `--agent` cmdline arg instead. #14747
* [CHANGE] Remove deprecated `remote-write-receiver`,`promql-at-modifier`, and `promql-negative-offset` feature flags. #13456, #14526
* [CHANGE] Remove deprecated `storage.tsdb.allow-overlapping-blocks`, `alertmanager.timeout`, and `storage.tsdb.retention` flags. #14640, #14643
* [ENHANCEMENT] Move AM discovery page from "Monitoring status" to "Server status". #14875
<<<<<<< HEAD
* [FEATURE] Support config reload automatically - feature flag `auto-reload-config`. #14769
* [BUGFIX] Scrape: Do not override target parameter labels with config params. #11029

## 2.55.0-rc.0 / 2024-09-20
=======
## 2.55.0 / 2024-10-22
>>>>>>> 91d80252

* [FEATURE] PromQL: Add experimental `info` function. #14495
* [FEATURE] Support UTF-8 characters in label names - feature flag `utf8-names`. #14482, #14880, #14736, #14727
* [FEATURE] Scraping: Add the ability to set custom `http_headers` in config. #14817
* [FEATURE] Scraping: Support feature flag `created-timestamp-zero-ingestion` in OpenMetrics. #14356, #14815
* [FEATURE] Scraping: `scrape_failure_log_file` option to log failures to a file. #14734
* [FEATURE] OTLP receiver: Optional promotion of resource attributes to series labels. #14200
* [FEATURE] Remote-Write: Support Google Cloud Monitoring authorization. #14346
* [FEATURE] Promtool: `tsdb create-blocks` new option to add labels. #14403
* [FEATURE] Promtool: `promtool test` adds `--junit` flag to format results. #14506
* [FEATURE] TSDB: Add `delayed-compaction` feature flag, for people running many Prometheus to randomize timing. #12532
* [ENHANCEMENT] OTLP receiver: Warn on exponential histograms with zero count and non-zero sum. #14706
* [ENHANCEMENT] OTLP receiver: Interrupt translation on context cancellation/timeout. #14612
* [ENHANCEMENT] Remote Read client: Enable streaming remote read if the server supports it. #11379
* [ENHANCEMENT] Remote-Write: Don't reshard if we haven't successfully sent a sample since last update. #14450
* [ENHANCEMENT] PromQL: Delay deletion of `__name__` label to the end of the query evaluation. This is **experimental** and enabled under the feature-flag `promql-delayed-name-removal`. #14477
* [ENHANCEMENT] PromQL: Experimental `sort_by_label` and `sort_by_label_desc` sort by all labels when label is equal. #14655, #14985
* [ENHANCEMENT] PromQL: Clarify error message logged when Go runtime panic occurs during query evaluation. #14621
* [ENHANCEMENT] PromQL: Use Kahan summation for better accuracy in `avg` and `avg_over_time`. #14413
* [ENHANCEMENT] Tracing: Improve PromQL tracing, including showing the operation performed for aggregates, operators, and calls. #14816
* [ENHANCEMENT] API: Support multiple listening addresses. #14665
* [ENHANCEMENT] TSDB: Backward compatibility with upcoming index v3. #14934
* [PERF] TSDB: Query in-order and out-of-order series together. #14354, #14693, #14714, #14831, #14874, #14948, #15120
* [PERF] TSDB: Streamline reading of overlapping out-of-order head chunks. #14729
* [BUGFIX] PromQL: make sort_by_label stable. #14985
* [BUGFIX] SD: Fix dropping targets (with feature flag `new-service-discovery-manager`). #13147
* [BUGFIX] SD: Stop storing stale targets (with feature flag `new-service-discovery-manager`). #13622
* [BUGFIX] Scraping: exemplars could be dropped in protobuf scraping. #14810
* [BUGFIX] Remote-Write: fix metadata sending for experimental Remote-Write V2. #14766
* [BUGFIX] Remote-Write: Return 4xx not 5xx when timeseries has duplicate label. #14716
* [BUGFIX] Experimental Native Histograms: many fixes for incorrect results, panics, warnings. #14513, #14575, #14598, #14609, #14611, #14771, #14821
* [BUGFIX] TSDB: Only count unknown record types in `record_decode_failures_total` metric. #14042
=======
- [CHANGE] UI: The old web UI has been replaced by a completely new one that is less cluttered and adds a few new features (PromLens-style tree view, better metrics explorer, "Explain" tab). However, it is still missing some features of the old UI (notably, exemplar display and heatmaps). To switch back to the old UI, you can use the feature flag `--enable-feature=old-ui` for the time being. #14872
- [CHANGE] PromQL: Range selectors and the lookback delta are now left-open, i.e. a sample coinciding with the lower time limit is excluded rather than included. #13904
- [CHANGE] Kubernetes SD: Remove support for `discovery.k8s.io/v1beta1` API version of EndpointSlice. This version is no longer served as of Kubernetes v1.25. #14365
- [CHANGE] Kubernetes SD: Remove support for `networking.k8s.io/v1beta1` API version of Ingress. This version is no longer served as of Kubernetes v1.22. #14365
- [CHANGE] UTF-8: Enable UTF-8 support by default. Prometheus now allows all UTF-8 characters in metric and label names. The corresponding `utf8-name` feature flag has been removed. #14705
- [CHANGE] Console: Remove example files for the console feature. Users can continue using the console feature by supplying their own JavaScript and templates. #14807
- [CHANGE] SD: Enable the new service discovery manager by default. This SD manager does not restart unchanged discoveries upon reloading. This makes reloads faster and reduces pressure on service discoveries' sources. The corresponding `new-service-discovery-manager` feature flag has been removed. #14770
- [CHANGE] Agent mode has been promoted to stable. The feature flag `agent` has been removed. To run Prometheus in Agent mode, use the new `--agent` cmdline arg instead. #14747
- [CHANGE] Remove deprecated `remote-write-receiver`,`promql-at-modifier`, and `promql-negative-offset` feature flags. #13456, #14526
- [CHANGE] Remove deprecated `storage.tsdb.allow-overlapping-blocks`, `alertmanager.timeout`, and `storage.tsdb.retention` flags. #14640, #14643
- [ENHANCEMENT] Move AM discovery page from "Monitoring status" to "Server status". #14875
- [BUGFIX] Scrape: Do not override target parameter labels with config params. #11029

## 2.55.0-rc.0 / 2024-09-20

- [FEATURE] Support UTF-8 characters in label names - feature flag `utf8-names`. #14482, #14880, #14736, #14727
- [FEATURE] Support config reload automatically - feature flag `auto-reload-config`. #14769
- [FEATURE] Scraping: Add the ability to set custom `http_headers` in config. #14817
- [FEATURE] Scraping: Support feature flag `created-timestamp-zero-ingestion` in OpenMetrics. #14356, #14815
- [FEATURE] Scraping: `scrape_failure_log_file` option to log failures to a file. #14734
- [FEATURE] OTLP receiver: Optional promotion of resource attributes to series labels. #14200
- [FEATURE] Remote-Write: Support Google Cloud Monitoring authorization. #14346
- [FEATURE] Promtool: `tsdb create-blocks` new option to add labels. #14403
- [FEATURE] Promtool: `promtool test` adds `--junit` flag to format results. #14506
- [ENHANCEMENT] OTLP receiver: Warn on exponential histograms with zero count and non-zero sum. #14706
- [ENHANCEMENT] OTLP receiver: Interrupt translation on context cancellation/timeout. #14612
- [ENHANCEMENT] Remote Read client: Enable streaming remote read if the server supports it. #11379
- [ENHANCEMENT] Remote-Write: Don't reshard if we haven't successfully sent a sample since last update. #14450
- [ENHANCEMENT] PromQL: Delay deletion of `__name__` label to the end of the query evaluation. This is **experimental** and enabled under the feature-flag `promql-delayed-name-removal`. #14477
- [ENHANCEMENT] PromQL: Experimental `sort_by_label` and `sort_by_label_desc` sort by all labels when label is equal. #14655
- [ENHANCEMENT] PromQL: Clarify error message logged when Go runtime panic occurs during query evaluation. #14621
- [ENHANCEMENT] PromQL: Use Kahan summation for better accuracy in `avg` and `avg_over_time`. #14413
- [ENHANCEMENT] Tracing: Improve PromQL tracing, including showing the operation performed for aggregates, operators, and calls. #14816
- [ENHANCEMENT] API: Support multiple listening addresses. #14665
- [ENHANCEMENT] TSDB: Backward compatibility with upcoming index v3. #14934
- [PERF] TSDB: Query in-order and out-of-order series together. #14354, #14693, #14714, #14831, #14874, #14948
- [PERF] TSDB: Streamline reading of overlapping out-of-order head chunks. #14729
- [BUGFIX] SD: Fix dropping targets (with feature flag `new-service-discovery-manager`). #13147
- [BUGFIX] SD: Stop storing stale targets (with feature flag `new-service-discovery-manager`). #13622
- [BUGFIX] Scraping: exemplars could be dropped in protobuf scraping. #14810
- [BUGFIX] Remote-Write: fix metadata sending for experimental Remote-Write V2. #14766
- [BUGFIX] Remote-Write: Return 4xx not 5xx when timeseries has duplicate label. #14716
- [BUGFIX] Experimental Native Histograms: many fixes for incorrect results, panics, warnings. #14513, #14575, #14598, #14609, #14611, #14771, #14821
- [BUGFIX] TSDB: Only count unknown record types in `record_decode_failures_total` metric. #14042
>>>>>>> 58173ab1e (updated changelog)
=======
* [BUGFIX] Scrape: Do not override target parameter labels with config params. #11029

## 2.55.0-rc.0 / 2024-09-20

* [FEATURE] Support UTF-8 characters in label names - feature flag `utf8-names`. #14482, #14880, #14736, #14727
* [FEATURE] Support config reload automatically - feature flag `auto-reload-config`. #14769
* [FEATURE] Scraping: Add the ability to set custom `http_headers` in config. #14817
* [FEATURE] Scraping: Support feature flag `created-timestamp-zero-ingestion` in OpenMetrics. #14356, #14815
* [FEATURE] Scraping: `scrape_failure_log_file` option to log failures to a file. #14734
* [FEATURE] OTLP receiver: Optional promotion of resource attributes to series labels. #14200
* [FEATURE] Remote-Write: Support Google Cloud Monitoring authorization. #14346
* [FEATURE] Promtool: `tsdb create-blocks` new option to add labels. #14403
* [FEATURE] Promtool: `promtool test` adds `--junit` flag to format results. #14506
* [ENHANCEMENT] OTLP receiver: Warn on exponential histograms with zero count and non-zero sum. #14706
* [ENHANCEMENT] OTLP receiver: Interrupt translation on context cancellation/timeout. #14612
* [ENHANCEMENT] Remote Read client: Enable streaming remote read if the server supports it. #11379
* [ENHANCEMENT] Remote-Write: Don't reshard if we haven't successfully sent a sample since last update. #14450
* [ENHANCEMENT] PromQL: Delay deletion of `__name__` label to the end of the query evaluation. This is **experimental** and enabled under the feature-flag `promql-delayed-name-removal`. #14477
* [ENHANCEMENT] PromQL: Experimental `sort_by_label` and `sort_by_label_desc` sort by all labels when label is equal. #14655
* [ENHANCEMENT] PromQL: Clarify error message logged when Go runtime panic occurs during query evaluation. #14621
* [ENHANCEMENT] PromQL: Use Kahan summation for better accuracy in `avg` and `avg_over_time`. #14413
* [ENHANCEMENT] Tracing: Improve PromQL tracing, including showing the operation performed for aggregates, operators, and calls. #14816
* [ENHANCEMENT] API: Support multiple listening addresses. #14665
* [ENHANCEMENT] TSDB: Backward compatibility with upcoming index v3. #14934
* [PERF] TSDB: Query in-order and out-of-order series together. #14354, #14693, #14714, #14831, #14874, #14948
* [PERF] TSDB: Streamline reading of overlapping out-of-order head chunks. #14729
* [BUGFIX] SD: Fix dropping targets (with feature flag `new-service-discovery-manager`). #13147
* [BUGFIX] SD: Stop storing stale targets (with feature flag `new-service-discovery-manager`). #13622
* [BUGFIX] Scraping: exemplars could be dropped in protobuf scraping. #14810
* [BUGFIX] Remote-Write: fix metadata sending for experimental Remote-Write V2. #14766
* [BUGFIX] Remote-Write: Return 4xx not 5xx when timeseries has duplicate label. #14716
* [BUGFIX] Experimental Native Histograms: many fixes for incorrect results, panics, warnings. #14513, #14575, #14598, #14609, #14611, #14771, #14821
* [BUGFIX] TSDB: Only count unknown record types in `record_decode_failures_total` metric. #14042
>>>>>>> b10c3696c (Revert "updated changelog")

## 2.54.1 / 2024-08-27

* [BUGFIX] Scraping: allow multiple samples on same series, with explicit timestamps. #14685
* [BUGFIX] Docker SD: fix crash in `match_first_network` mode when container is reconnected to a new network. #14654
* [BUGFIX] PromQL: fix experimental native histograms getting corrupted due to vector selector bug in range queries. #14538
* [BUGFIX] PromQL: fix experimental native histogram counter reset detection on stale samples. #14514
* [BUGFIX] PromQL: fix native histograms getting corrupted due to vector selector bug in range queries. #14605

## 2.54.0 / 2024-08-09

Release 2.54 brings a release candidate of a major new version of [Remote Write: 2.0](https://prometheus.io/docs/specs/remote_write_spec_2_0/).
This is experimental at this time and may still change.
Remote-write v2 is enabled by default, but can be disabled via feature-flag `web.remote-write-receiver.accepted-protobuf-messages`.

* [CHANGE] Remote-Write: `highest_timestamp_in_seconds` and `queue_highest_sent_timestamp_seconds` metrics now initialized to 0. #14437
* [CHANGE] API: Split warnings from info annotations in API response. #14327
* [FEATURE] Remote-Write: Version 2.0 experimental, plus metadata in WAL via feature flag `metadata-wal-records` (defaults on). #14395,#14427,#14444
* [FEATURE] PromQL: add limitk() and limit_ratio() aggregation operators. #12503
* [ENHANCEMENT] PromQL: Accept underscores in literal numbers, e.g. 1_000_000 for 1 million. #12821
* [ENHANCEMENT] PromQL: float literal numbers and durations are now interchangeable (experimental). Example: `time() - my_timestamp > 10m`. #9138
* [ENHANCEMENT] PromQL: use Kahan summation for sum(). #14074,#14362
* [ENHANCEMENT] PromQL (experimental native histograms): Optimize `histogram_count` and `histogram_sum` functions. #14097
* [ENHANCEMENT] TSDB: Better support for out-of-order experimental native histogram samples. #14438
* [ENHANCEMENT] TSDB: Optimise seek within index. #14393
* [ENHANCEMENT] TSDB: Optimise deletion of stale series. #14307
* [ENHANCEMENT] TSDB: Reduce locking to optimise adding and removing series. #13286,#14286
* [ENHANCEMENT] TSDB: Small optimisation: streamline special handling for out-of-order data. #14396,#14584
* [ENHANCEMENT] Regexps: Optimize patterns with multiple prefixes. #13843,#14368
* [ENHANCEMENT] Regexps: Optimize patterns containing multiple literal strings. #14173
* [ENHANCEMENT] AWS SD: expose Primary IPv6 addresses as __meta_ec2_primary_ipv6_addresses. #14156
* [ENHANCEMENT] Docker SD: add MatchFirstNetwork for containers with multiple networks. #10490
* [ENHANCEMENT] OpenStack SD: Use `flavor.original_name` if available. #14312
* [ENHANCEMENT] UI (experimental native histograms): more accurate representation. #13680,#14430
* [ENHANCEMENT] Agent: `out_of_order_time_window` config option now applies to agent. #14094
* [ENHANCEMENT] Notifier: Send any outstanding Alertmanager notifications when shutting down. #14290
* [ENHANCEMENT] Rules: Add label-matcher support to Rules API. #10194
* [ENHANCEMENT] HTTP API: Add url to message logged on error while sending response. #14209
* [BUGFIX] TSDB: Exclude OOO chunks mapped after compaction starts (introduced by #14396). #14584
* [BUGFIX] CLI: escape `|` characters when generating docs. #14420
* [BUGFIX] PromQL (experimental native histograms): Fix some binary operators between native histogram values. #14454
* [BUGFIX] TSDB: LabelNames API could fail during compaction. #14279
* [BUGFIX] TSDB: Fix rare issue where pending OOO read can be left dangling if creating querier fails. #14341
* [BUGFIX] TSDB: fix check for context cancellation in LabelNamesFor. #14302
* [BUGFIX] Rules: Fix rare panic on reload. #14366
* [BUGFIX] Config: In YAML marshalling, do not output a regexp field if it was never set. #14004
* [BUGFIX] Remote-Write: reject samples with future timestamps. #14304
* [BUGFIX] Remote-Write: Fix data corruption in remote write if max_sample_age is applied. #14078
* [BUGFIX] Notifier: Fix Alertmanager discovery not updating under heavy load. #14174
* [BUGFIX] Regexes: some Unicode characters were not matched by case-insensitive comparison. #14170,#14299
* [BUGFIX] Remote-Read: Resolve occasional segmentation fault on query. #14515

## 2.53.1 / 2024-07-10

Fix a bug which would drop samples in remote-write if the sending flow stalled
for longer than it takes to write one "WAL segment". How long this takes depends on the size
of your Prometheus; as a rough guide with 10 million series it is about 2-3 minutes.

* [BUGFIX] Remote-write: stop dropping samples in catch-up #14446

## 2.53.0 / 2024-06-16

This release changes the default for GOGC, the Go runtime control for the trade-off between excess memory use and CPU usage. We have found that Prometheus operates with minimal additional CPU usage, but greatly reduced memory by adjusting the upstream Go default from 100 to 75.

* [CHANGE] Rules: Execute 1 query instead of N (where N is the number of alerts within alert rule) when restoring alerts. #13980 #14048
* [CHANGE] Runtime: Change GOGC threshold from 100 to 75 #14176 #14285
* [FEATURE] Rules: Add new option `query_offset` for each rule group via rule group configuration file and `rule_query_offset` as part of the global configuration to have more resilience for remote write delays. #14061 #14216 #14273
* [ENHANCEMENT] Rules: Add `rule_group_last_restore_duration_seconds` metric to measure the time it takes to restore a rule group. #13974
* [ENHANCEMENT] OTLP: Improve remote write format translation performance by using label set hashes for metric identifiers instead of string based ones. #14006 #13991
* [ENHANCEMENT] TSDB: Optimize querying with regexp matchers. #13620
* [BUGFIX] OTLP: Don't generate target_info unless there are metrics and at least one identifying label is defined. #13991
* [BUGFIX] Scrape: Do no try to ingest native histograms when the native histograms feature is turned off. This happened when protobuf scrape was enabled by for example the created time feature. #13987
* [BUGFIX] Scaleway SD: Use the instance's public IP if no private IP is available as the `__address__` meta label. #13941
* [BUGFIX] Query logger: Do not leak file descriptors on error. #13948
* [BUGFIX] TSDB: Let queries with heavy regex matches be cancelled and not use up the CPU. #14096 #14103 #14118 #14199
* [BUGFIX] API: Do not warn if result count is equal to the limit, only when exceeding the limit for the series, label-names and label-values APIs. #14116
* [BUGFIX] TSDB: Fix head stats and hooks when replaying a corrupted snapshot. #14079

## 2.52.1 / 2024-05-29

* [BUGFIX] Linode SD: Fix partial fetch when discovery would return more than 500 elements. #14141

## 2.52.0 / 2024-05-07

* [CHANGE] TSDB: Fix the predicate checking for blocks which are beyond the retention period to include the ones right at the retention boundary. #9633
* [FEATURE] Kubernetes SD: Add a new metric `prometheus_sd_kubernetes_failures_total` to track failed requests to Kubernetes API. #13554
* [FEATURE] Kubernetes SD: Add node and zone metadata labels when using the endpointslice role. #13935
* [FEATURE] Azure SD/Remote Write: Allow usage of Azure authorization SDK. #13099
* [FEATURE] Alerting: Support native histogram templating. #13731
* [FEATURE] Linode SD: Support IPv6 range discovery and region filtering. #13774
* [ENHANCEMENT] PromQL: Performance improvements for queries with regex matchers. #13461
* [ENHANCEMENT] PromQL: Performance improvements when using aggregation operators. #13744
* [ENHANCEMENT] PromQL: Validate label_join destination label. #13803
* [ENHANCEMENT] Scrape: Increment `prometheus_target_scrapes_sample_duplicate_timestamp_total` metric on duplicated series during one scrape. #12933
* [ENHANCEMENT] TSDB: Many improvements in performance. #13742 #13673 #13782
* [ENHANCEMENT] TSDB: Pause regular block compactions if the head needs to be compacted (prioritize head as it increases memory consumption). #13754
* [ENHANCEMENT] Observability: Improved logging during signal handling termination. #13772
* [ENHANCEMENT] Observability: All log lines for drop series use "num_dropped" key consistently. #13823
* [ENHANCEMENT] Observability: Log chunk snapshot and mmapped chunk replay duration during WAL replay. #13838
* [ENHANCEMENT] Observability: Log if the block is being created from WBL during compaction. #13846
* [BUGFIX] PromQL: Fix inaccurate sample number statistic when querying histograms. #13667
* [BUGFIX] PromQL: Fix `histogram_stddev` and `histogram_stdvar` for cases where the histogram has negative buckets. #13852
* [BUGFIX] PromQL: Fix possible duplicated label name and values in a metric result for specific queries. #13845
* [BUGFIX] Scrape: Fix setting native histogram schema factor during scrape. #13846
* [BUGFIX] TSDB: Fix counting of histogram samples when creating WAL checkpoint stats. #13776
* [BUGFIX] TSDB: Fix cases of compacting empty heads. #13755
* [BUGFIX] TSDB: Count float histograms in WAL checkpoint. #13844
* [BUGFIX] Remote Read: Fix memory leak due to broken requests. #13777
* [BUGFIX] API: Stop building response for `/api/v1/series/` when the API request was cancelled. #13766
* [BUGFIX] promtool: Fix panic on `promtool tsdb analyze --extended` when no native histograms are present. #13976

## 2.51.2 / 2024-04-09

Bugfix release.

[BUGFIX] Notifier: could hang when using relabeling on alerts #13861

## 2.51.1 / 2024-03-27

Bugfix release.

* [BUGFIX] PromQL: Re-instate validation of label_join destination label #13803
* [BUGFIX] Scraping (experimental native histograms): Fix handling of the min bucket factor on sync of targets #13846
* [BUGFIX] PromQL: Some queries could return the same series twice (library use only) #13845

## 2.51.0 / 2024-03-18

This version is built with Go 1.22.1.

There is a new optional build tag "dedupelabels", which should reduce memory consumption (#12304).
It is off by default; there will be an optional alternative image to try it out.

* [CHANGE] Scraping: Do experimental timestamp alignment even if tolerance is bigger than 1% of scrape interval #13624, #13737
* [FEATURE] Alerting: Relabel rules for AlertManagerConfig; allows routing alerts to different alertmanagers #12551, #13735
* [FEATURE] API: add limit param to series, label-names and label-values APIs #13396
* [FEATURE] UI (experimental native histograms): Add native histogram chart to Table view #13658
* [FEATURE] Promtool: Add a "tsdb dump-openmetrics" to dump in OpenMetrics format. #13194
* [FEATURE] PromQL (experimental native histograms): Add histogram_avg function #13467
* [ENHANCEMENT] Rules: Evaluate independent rules concurrently #12946, #13527
* [ENHANCEMENT] Scraping (experimental native histograms): Support exemplars #13488
* [ENHANCEMENT] Remote Write: Disable resharding during active retry backoffs #13562
* [ENHANCEMENT] Observability: Add native histograms to latency/duration metrics #13681
* [ENHANCEMENT] Observability: Add 'type' label to prometheus_tsdb_head_out_of_order_samples_appended_total #13607
* [ENHANCEMENT] API: Faster generation of targets into JSON #13469, #13484
* [ENHANCEMENT] Scraping, API: Use faster compression library #10782
* [ENHANCEMENT] OpenTelemetry: Performance improvements in OTLP parsing #13627
* [ENHANCEMENT] PromQL: Optimisations to reduce CPU and memory #13448, #13536
* [BUGFIX] PromQL: Constrain extrapolation in rate() to half of sample interval #13725
* [BUGFIX] Remote Write: Stop slowing down when a new WAL segment is created #13583, #13628
* [BUGFIX] PromQL: Fix wrongly scoped range vectors with @ modifier #13559
* [BUGFIX] Kubernetes SD: Pod status changes were not discovered by Endpoints service discovery #13337
* [BUGFIX] Azure SD: Fix 'error: parameter virtualMachineScaleSetName cannot be empty' (#13702)
* [BUGFIX] Remote Write: Fix signing for AWS sigv4 transport #13497
* [BUGFIX] Observability: Exemplars emitted by Prometheus use "trace_id" not "traceID" #13589

## 2.50.1 / 2024-02-26

* [BUGFIX] API: Fix metadata API using wrong field names. #13633

## 2.50.0 / 2024-02-22

* [CHANGE] Remote Write: Error `storage.ErrTooOldSample` is now generating HTTP error 400 instead of HTTP error 500. #13335
* [FEATURE] Remote Write: Drop old inmemory samples. Activated using the config entry `sample_age_limit`. #13002
* [FEATURE] **Experimental**: Add support for ingesting zeros as created timestamps. (enabled under the feature-flag `created-timestamp-zero-ingestion`). #12733 #13279
* [FEATURE] Promtool: Add `analyze` histograms command. #12331
* [FEATURE] TSDB/compaction: Add a way to enable overlapping compaction. #13282 #13393 #13398
* [FEATURE] Add automatic memory limit handling. Activated using the feature flag. `auto-gomemlimit` #13395
* [ENHANCEMENT] Promtool: allow specifying multiple matchers in `promtool tsdb dump`. #13296
* [ENHANCEMENT] PromQL: Restore more efficient version of `NewPossibleNonCounterInfo` annotation. #13022
* [ENHANCEMENT] Kuma SD: Extend configuration to allow users to specify client ID. #13278
* [ENHANCEMENT] PromQL: Use natural sort in `sort_by_label` and `sort_by_label_desc`. This is **experimental**. #13411
* [ENHANCEMENT] Native Histograms: support `native_histogram_min_bucket_factor` in scrape_config. #13222
* [ENHANCEMENT] Native Histograms: Issue warning if histogramRate is applied to the wrong kind of histogram. #13392
* [ENHANCEMENT] TSDB: Make transaction isolation data structures smaller. #13015
* [ENHANCEMENT] TSDB/postings: Optimize merge using Loser Tree. #12878
* [ENHANCEMENT] TSDB: Simplify internal series delete function. #13261
* [ENHANCEMENT] Agent: Performance improvement by making the global hash lookup table smaller. #13262
* [ENHANCEMENT] PromQL: faster execution of metric functions, e.g. abs(), rate() #13446
* [ENHANCEMENT] TSDB: Optimize label values with matchers by taking shortcuts. #13426
* [ENHANCEMENT] Kubernetes SD: Check preconditions earlier and avoid unnecessary checks or iterations in kube_sd. #13408
* [ENHANCEMENT] Promtool: Improve visibility for `promtool test rules` with JSON colored formatting. #13342
* [ENHANCEMENT] Consoles: Exclude iowait and steal from CPU Utilisation. #9593
* [ENHANCEMENT] Various improvements and optimizations on Native Histograms. #13267, #13215, #13276 #13289, #13340
* [BUGFIX] Scraping: Fix quality value in HTTP Accept header. #13313
* [BUGFIX] UI: Fix usage of the function `time()` that was crashing. #13371
* [BUGFIX] Azure SD: Fix SD crashing when it finds a VM scale set. #13578

## 2.49.1 / 2024-01-15

* [BUGFIX] TSDB: Fixed a wrong `q=` value in scrape accept header #13313

## 2.49.0 / 2024-01-15

* [FEATURE] Promtool: Add `--run` flag promtool test rules command. #12206
* [FEATURE] SD: Add support for `NS` records to DNS SD. #13219
* [FEATURE] UI: Add heatmap visualization setting in the Graph tab, useful histograms. #13096 #13371
* [FEATURE] Scraping: Add `scrape_config.enable_compression` (default true) to disable gzip compression when scraping the target. #13166
* [FEATURE] PromQL: Add a `promql-experimental-functions` feature flag containing some new experimental PromQL functions. #13103 NOTE: More experimental functions might be added behind the same feature flag in the future. Added functions:
  * Experimental `mad_over_time` (median absolute deviation around the median) function. #13059
  * Experimental `sort_by_label` and `sort_by_label_desc` functions allowing sorting returned series by labels. #11299
* [FEATURE] SD: Add `__meta_linode_gpus` label to Linode SD. #13097
* [FEATURE] API: Add `exclude_alerts` query parameter to `/api/v1/rules` to only return recording rules. #12999
* [FEATURE] TSDB: --storage.tsdb.retention.time flag value is now exposed as a `prometheus_tsdb_retention_limit_seconds` metric. #12986
* [FEATURE] Scraping: Add ability to specify priority of scrape protocols to accept during scrape (e.g. to scrape Prometheus proto format for certain jobs). This can be changed by setting `global.scrape_protocols` and `scrape_config.scrape_protocols`. #12738
* [ENHANCEMENT] Scraping: Automated handling of scraping histograms that violate `scrape_config.native_histogram_bucket_limit` setting. #13129
* [ENHANCEMENT] Scraping: Optimized memory allocations when scraping. #12992
* [ENHANCEMENT] SD: Added cache for Azure SD to avoid rate-limits. #12622
* [ENHANCEMENT] TSDB: Various improvements to OOO exemplar scraping. E.g. allowing ingestion of exemplars with the same timestamp, but with different labels. #13021
* [ENHANCEMENT] API: Optimize `/api/v1/labels` and `/api/v1/label/<label_name>/values` when 1 set of matchers are used. #12888
* [ENHANCEMENT] TSDB: Various optimizations for TSDB block index, head mmap chunks and WAL, reducing latency and memory allocations (improving API calls, compaction queries etc). #12997 #13058 #13056 #13040
* [ENHANCEMENT] PromQL: Optimize memory allocations and latency when querying float histograms. #12954
* [ENHANCEMENT] Rules: Instrument TraceID in log lines for rule evaluations. #13034
* [ENHANCEMENT] PromQL: Optimize memory allocations in query_range calls. #13043
* [ENHANCEMENT] Promtool: unittest interval now defaults to evaluation_intervals when not set. #12729
* [BUGFIX] SD: Fixed Azure SD public IP reporting #13241
* [BUGFIX] API: Fix inaccuracies in posting cardinality statistics. #12653
* [BUGFIX] PromQL: Fix inaccuracies of `histogram_quantile` with classic histograms. #13153
* [BUGFIX] TSDB: Fix rare fails or inaccurate queries with OOO samples. #13115
* [BUGFIX] TSDB: Fix rare panics on append commit when exemplars are used. #13092
* [BUGFIX] TSDB: Fix exemplar WAL storage, so remote write can send/receive samples before exemplars. #13113
* [BUGFIX] Mixins: Fix `url` filter on remote write dashboards. #10721
* [BUGFIX] PromQL/TSDB: Various fixes to float histogram operations. #12891 #12977 #12609 #13190 #13189 #13191 #13201 #13212 #13208
* [BUGFIX] Promtool: Fix int32 overflow issues for 32-bit architectures. #12978
* [BUGFIX] SD: Fix Azure VM Scale Set NIC issue. #13283

## 2.48.1 / 2023-12-07

* [BUGFIX] TSDB: Make the wlog watcher read segments synchronously when not tailing. #13224
* [BUGFIX] Agent: Participate in notify calls (fixes slow down in remote write handling introduced in 2.45). #13223

## 2.48.0 / 2023-11-16

* [CHANGE] Remote-write: respect Retry-After header on 5xx errors. #12677
* [FEATURE] Alerting: Add AWS SigV4 authentication support for Alertmanager endpoints. #12774
* [FEATURE] Promtool: Add support for histograms in the TSDB dump command. #12775
* [FEATURE] PromQL: Add warnings (and annotations) to PromQL query results. #12152 #12982 #12988 #13012
* [FEATURE] Remote-write: Add Azure AD OAuth authentication support for remote write requests. #12572
* [ENHANCEMENT] Remote-write: Add a header to count retried remote write requests. #12729
* [ENHANCEMENT] TSDB: Improve query performance by re-using iterator when moving between series. #12757
* [ENHANCEMENT] UI: Move /targets page discovered labels to expandable section #12824
* [ENHANCEMENT] TSDB: Optimize WBL loading by not sending empty buffers over channel. #12808
* [ENHANCEMENT] TSDB: Reply WBL mmap markers concurrently. #12801
* [ENHANCEMENT] Promtool: Add support for specifying series matchers in the TSDB analyze command. #12842
* [ENHANCEMENT] PromQL: Prevent Prometheus from overallocating memory on subquery with large amount of steps. #12734
* [ENHANCEMENT] PromQL: Add warning when monotonicity is forced in the input to histogram_quantile. #12931
* [ENHANCEMENT] Scraping: Optimize sample appending by reducing garbage. #12939
* [ENHANCEMENT] Storage: Reduce memory allocations in queries that merge series sets. #12938
* [ENHANCEMENT] UI: Show group interval in rules display. #12943
* [ENHANCEMENT] Scraping: Save memory when scraping by delaying creation of buffer. #12953
* [ENHANCEMENT] Agent: Allow ingestion of out-of-order samples. #12897
* [ENHANCEMENT] Promtool: Improve support for native histograms in TSDB analyze command. #12869
* [ENHANCEMENT] Scraping: Add configuration option for tracking staleness of scraped timestamps. #13060
* [BUGFIX] SD: Ensure that discovery managers are properly canceled. #10569
* [BUGFIX] TSDB: Fix PostingsForMatchers race with creating new series. #12558
* [BUGFIX] TSDB: Fix handling of explicit counter reset header in histograms. #12772
* [BUGFIX] SD: Validate HTTP client configuration in HTTP, EC2, Azure, Uyuni, PuppetDB, and Lightsail SDs. #12762 #12811 #12812 #12815 #12814 #12816
* [BUGFIX] TSDB: Fix counter reset edgecases causing native histogram panics. #12838
* [BUGFIX] TSDB: Fix duplicate sample detection at chunk size limit. #12874
* [BUGFIX] Promtool: Fix errors not being reported in check rules command. #12715
* [BUGFIX] TSDB: Avoid panics reported in logs when head initialization takes a long time. #12876
* [BUGFIX] TSDB: Ensure that WBL is repaired when possible. #12406
* [BUGFIX] Storage: Fix crash caused by incorrect mixed samples handling. #13055
* [BUGFIX] TSDB: Fix compactor failures by adding min time to histogram chunks. #13062

## 2.47.1 / 2023-10-04

* [BUGFIX] Fix duplicate sample detection at chunk size limit #12874

## 2.47.0 / 2023-09-06

This release adds an experimental OpenTelemetry (OTLP) Ingestion feature,
and also new setting `keep_dropped_targets` to limit the amount of dropped
targets held in memory. This defaults to 0 meaning 'no limit', so we encourage
users with large Prometheus to try setting a limit such as 100.

* [FEATURE] Web: Add OpenTelemetry (OTLP) Ingestion endpoint. #12571 #12643
* [FEATURE] Scraping: Optionally limit detail on dropped targets, to save memory. #12647
* [ENHANCEMENT] TSDB: Write head chunks to disk in the background to reduce blocking. #11818
* [ENHANCEMENT] PromQL: Speed up aggregate and function queries. #12682
* [ENHANCEMENT] PromQL: More efficient evaluation of query with `timestamp()`. #12579
* [ENHANCEMENT] API: Faster streaming of Labels to JSON. #12598
* [ENHANCEMENT] Agent: Memory pooling optimisation. #12651
* [ENHANCEMENT] TSDB: Prevent storage space leaks due to terminated snapshots on shutdown. #12664
* [ENHANCEMENT] Histograms: Refactoring and optimisations. #12352 #12584 #12596 #12711 #12054
* [ENHANCEMENT] Histograms: Add `histogram_stdvar` and `histogram_stddev` functions. #12614
* [ENHANCEMENT] Remote-write: add http.resend_count tracing attribute. #12676
* [ENHANCEMENT] TSDB: Support native histograms in snapshot on shutdown. #12722
* [BUGFIX] TSDB/Agent: ensure that new series get written to WAL on rollback. #12592
* [BUGFIX] Scraping: fix infinite loop on exemplar in protobuf format. #12737

## 2.46.0 / 2023-07-25

* [FEATURE] Promtool: Add PromQL format and label matcher set/delete commands to promtool. #11411
* [FEATURE] Promtool: Add push metrics command. #12299
* [ENHANCEMENT] Promtool: Read from stdin if no filenames are provided in check rules. #12225
* [ENHANCEMENT] Hetzner SD: Support larger ID's that will be used by Hetzner in September. #12569
* [ENHANCEMENT] Kubernetes SD: Add more labels for endpointslice and endpoints role. #10914
* [ENHANCEMENT] Kubernetes SD: Do not add pods to target group if the PodIP status is not set. #11642
* [ENHANCEMENT] OpenStack SD: Include instance image ID in labels. #12502
* [ENHANCEMENT] Remote Write receiver: Validate the metric names and labels. #11688
* [ENHANCEMENT] Web: Initialize `prometheus_http_requests_total` metrics with `code` label set to `200`. #12472
* [ENHANCEMENT] TSDB: Add Zstandard compression option for wlog. #11666
* [ENHANCEMENT] TSDB: Support native histograms in snapshot on shutdown. #12258
* [ENHANCEMENT] Labels: Avoid compiling regexes that are literal. #12434
* [BUGFIX] Histograms: Fix parsing of float histograms without zero bucket. #12577
* [BUGFIX] Histograms: Fix scraping native and classic histograms missing some histograms. #12554
* [BUGFIX] Histograms: Enable ingestion of multiple exemplars per sample. 12557
* [BUGFIX] File SD: Fix path handling in File-SD watcher to allow directory monitoring on Windows. #12488
* [BUGFIX] Linode SD: Cast `InstanceSpec` values to `int64` to avoid overflows on 386 architecture. #12568
* [BUGFIX] PromQL Engine: Include query parsing in active-query tracking. #12418
* [BUGFIX] TSDB: Handle TOC parsing failures. #10623

## 2.45.0 / 2023-06-23

This release is a LTS (Long-Term Support) release of Prometheus and will
receive security, documentation and bugfix patches for at least 12 months.
Please read more about our LTS release cycle at
<https://prometheus.io/docs/introduction/release-cycle/>.

* [FEATURE] API: New limit parameter to limit the number of items returned by `/api/v1/status/tsdb` endpoint. #12336
* [FEATURE] Config: Add limits to global config. #12126
* [FEATURE] Consul SD: Added support for `path_prefix`. #12372
* [FEATURE] Native histograms: Add option to scrape both classic and native histograms. #12350
* [FEATURE] Native histograms: Added support for two more arithmetic operators `avg_over_time` and `sum_over_time`. #12262
* [FEATURE] Promtool: When providing the block id, only one block will be loaded and analyzed. #12031
* [FEATURE] Remote-write: New Azure ad configuration to support remote writing directly to Azure Monitor workspace. #11944
* [FEATURE] TSDB: Samples per chunk are now configurable with flag `storage.tsdb.samples-per-chunk`. By default set to its former value 120. #12055
* [ENHANCEMENT] Native histograms: bucket size can now be limited to avoid scrape fails. #12254
* [ENHANCEMENT] TSDB: Dropped series are now deleted from the WAL sooner. #12297
* [BUGFIX] Native histograms: ChunkSeries iterator now checks if a new sample can be appended to the open chunk. #12185
* [BUGFIX] Native histograms: Fix Histogram Appender `Appendable()` segfault. #12357
* [BUGFIX] Native histograms: Fix setting reset header to gauge histograms in seriesToChunkEncoder. #12329
* [BUGFIX] TSDB: Tombstone intervals are not modified after Get() call. #12245
* [BUGFIX] TSDB: Use path/filepath to set the WAL directory. #12349

## 2.44.0 / 2023-05-13

This version is built with Go tag `stringlabels`, to use the smaller data
structure for Labels that was optional in the previous release. For more
details about this code change see #10991.

* [CHANGE] Remote-write: Raise default samples per send to 2,000. #12203
* [FEATURE] Remote-read: Handle native histograms. #12085, #12192
* [FEATURE] Promtool: Health and readiness check of prometheus server in CLI. #12096
* [FEATURE] PromQL: Add `query_samples_total` metric, the total number of samples loaded by all queries. #12251
* [ENHANCEMENT] Storage: Optimise buffer used to iterate through samples. #12326
* [ENHANCEMENT] Scrape: Reduce memory allocations on target labels. #12084
* [ENHANCEMENT] PromQL: Use faster heap method for `topk()` / `bottomk()`. #12190
* [ENHANCEMENT] Rules API: Allow filtering by rule name. #12270
* [ENHANCEMENT] Native Histograms: Various fixes and improvements. #11687, #12264, #12272
* [ENHANCEMENT] UI: Search of scraping pools is now case-insensitive. #12207
* [ENHANCEMENT] TSDB: Add an affirmative log message for successful WAL repair. #12135
* [BUGFIX] TSDB: Block compaction failed when shutting down. #12179
* [BUGFIX] TSDB: Out-of-order chunks could be ignored if the write-behind log was deleted. #12127

## 2.43.1 / 2023-05-03

* [BUGFIX] Labels: `Set()` after `Del()` would be ignored, which broke some relabeling rules. #12322

## 2.43.0 / 2023-03-21

We are working on some performance improvements in Prometheus, which are only
built into Prometheus when compiling it using the Go tag `stringlabels`
(therefore they are not shipped in the default binaries). It uses a data
structure for labels that uses a single string to hold all the label/values,
resulting in a smaller heap size and some speedups in most cases. We would like
to encourage users who are interested in these improvements to help us measure
the gains on their production architecture. We are providing release artefacts
`2.43.0+stringlabels` and Docker images tagged `v2.43.0-stringlabels` with those
improvements for testing. #10991

* [FEATURE] Promtool: Add HTTP client configuration to query commands. #11487
* [FEATURE] Scrape: Add `scrape_config_files` to include scrape configs from different files. #12019
* [FEATURE] HTTP client: Add `no_proxy` to exclude URLs from proxied requests. #12098
* [FEATURE] HTTP client: Add `proxy_from_environment` to read proxies from env variables. #12098
* [ENHANCEMENT] API: Add support for setting lookback delta per query via the API. #12088
* [ENHANCEMENT] API: Change HTTP status code from 503/422 to 499 if a request is canceled. #11897
* [ENHANCEMENT] Scrape: Allow exemplars for all metric types. #11984
* [ENHANCEMENT] TSDB: Add metrics for head chunks and WAL folders size. #12013
* [ENHANCEMENT] TSDB: Automatically remove incorrect snapshot with index that is ahead of WAL. #11859
* [ENHANCEMENT] TSDB: Improve Prometheus parser error outputs to be more comprehensible. #11682
* [ENHANCEMENT] UI: Scope `group by` labels to metric in autocompletion. #11914
* [BUGFIX] Scrape: Fix `prometheus_target_scrape_pool_target_limit` metric not set before reloading. #12002
* [BUGFIX] TSDB: Correctly update `prometheus_tsdb_head_chunks_removed_total` and `prometheus_tsdb_head_chunks` metrics when reading WAL. #11858
* [BUGFIX] TSDB: Use the correct unit (seconds) when recording out-of-order append deltas in the `prometheus_tsdb_sample_ooo_delta` metric. #12004

## 2.42.0 / 2023-01-31

This release comes with a bunch of feature coverage for native histograms and breaking changes.

If you are trying native histograms already, we recommend you remove the `wal` directory when upgrading.
Because the old WAL record for native histograms is not backward compatible in v2.42.0, this will lead to some data loss for the latest data.

Additionally, if you scrape "float histograms" or use recording rules on native histograms in v2.42.0 (which writes float histograms),
it is a one-way street since older versions do not support float histograms.

* [CHANGE] **breaking** TSDB: Changed WAL record format for the experimental native histograms. #11783
* [FEATURE] Add 'keep_firing_for' field to alerting rules. #11827
* [FEATURE] Promtool: Add support of selecting timeseries for TSDB dump. #11872
* [ENHANCEMENT] Agent: Native histogram support. #11842
* [ENHANCEMENT] Rules: Support native histograms in recording rules. #11838
* [ENHANCEMENT] SD: Add container ID as a meta label for pod targets for Kubernetes. #11844
* [ENHANCEMENT] SD: Add VM size label to azure service discovery. #11650
* [ENHANCEMENT] Support native histograms in federation. #11830
* [ENHANCEMENT] TSDB: Add gauge histogram support. #11783 #11840 #11814
* [ENHANCEMENT] TSDB/Scrape: Support FloatHistogram that represents buckets as float64 values. #11522 #11817 #11716
* [ENHANCEMENT] UI: Show individual scrape pools on /targets page. #11142

## 2.41.0 / 2022-12-20

* [FEATURE] Relabeling: Add `keepequal` and `dropequal` relabel actions. #11564
* [FEATURE] Add support for HTTP proxy headers. #11712
* [ENHANCEMENT] Reload private certificates when changed on disk. #11685
* [ENHANCEMENT] Add `max_version` to specify maximum TLS version in `tls_config`. #11685
* [ENHANCEMENT] Add `goos` and `goarch` labels to `prometheus_build_info`. #11685
* [ENHANCEMENT] SD: Add proxy support for EC2 and LightSail SDs #11611
* [ENHANCEMENT] SD: Add new metric `prometheus_sd_file_watcher_errors_total`. #11066
* [ENHANCEMENT] Remote Read: Use a pool to speed up marshalling. #11357
* [ENHANCEMENT] TSDB: Improve handling of tombstoned chunks in iterators. #11632
* [ENHANCEMENT] TSDB: Optimize postings offset table reading. #11535
* [BUGFIX] Scrape: Validate the metric name, label names, and label values after relabeling. #11074
* [BUGFIX] Remote Write receiver and rule manager: Fix error handling. #11727

## 2.40.7 / 2022-12-14

* [BUGFIX] Use Windows native DNS resolver. #11704
* [BUGFIX] TSDB: Fix queries involving negative buckets of native histograms. #11699

## 2.40.6 / 2022-12-09

* [SECURITY] Security upgrade from go and upstream dependencies that include
  security fixes to the net/http and os packages. #11691

## 2.40.5 / 2022-12-01

* [BUGFIX] TSDB: Fix queries involving native histograms due to improper reset of iterators. #11643

## 2.40.4 / 2022-11-29

* [SECURITY] Fix basic authentication bypass vulnerability (CVE-2022-46146). GHSA-4v48-4q5m-8vx4

## 2.40.3 / 2022-11-23

* [BUGFIX] TSDB: Fix compaction after a deletion is called. #11623

## 2.40.2 / 2022-11-16

* [BUGFIX] UI: Fix black-on-black metric name color in dark mode. #11572

## 2.40.1 / 2022-11-09

* [BUGFIX] TSDB: Fix alignment for atomic int64 for 32 bit architecture. #11547
* [BUGFIX] Scrape: Fix accept headers. #11552

## 2.40.0 / 2022-11-08

This release introduces an experimental, native way of representing and storing histograms.

It can be enabled in Prometheus via `--enable-feature=native-histograms` to accept native histograms.
Enabling native histograms will also switch the preferred exposition format to protobuf.

To instrument your application with native histograms, use the `main` branch of `client_golang` (this will change for the final release when v1.14.0 of client_golang will be out), and set the `NativeHistogramBucketFactor` in your `HistogramOpts` (`1.1` is a good starting point).
Your existing histograms won't switch to native histograms until `NativeHistogramBucketFactor` is set.

* [FEATURE] Add **experimental** support for native histograms. Enable with the flag `--enable-feature=native-histograms`. #11447
* [FEATURE] SD: Add service discovery for OVHcloud. #10802
* [ENHANCEMENT] Kubernetes SD: Use protobuf encoding. #11353
* [ENHANCEMENT] TSDB: Use golang.org/x/exp/slices for improved sorting speed. #11054 #11318 #11380
* [ENHANCEMENT] Consul SD: Add enterprise admin partitions. Adds `__meta_consul_partition` label. Adds `partition` config in `consul_sd_config`. #11482
* [BUGFIX] API: Fix API error codes for `/api/v1/labels` and `/api/v1/series`. #11356

## 2.39.2 / 2022-11-09

* [BUGFIX] TSDB: Fix alignment for atomic int64 for 32 bit architecture. #11547

## 2.39.1 / 2022-10-07

* [BUGFIX] Rules: Fix notifier relabel changing the labels on active alerts. #11427

## 2.39.0 / 2022-10-05

* [FEATURE] **experimental** TSDB: Add support for ingesting out-of-order samples. This is configured via `out_of_order_time_window` field in the config file; check config file docs for more info. #11075
* [ENHANCEMENT] API: `/-/healthy` and `/-/ready` API calls now also respond to a `HEAD` request on top of existing `GET` support. #11160
* [ENHANCEMENT] PuppetDB SD: Add `__meta_puppetdb_query` label. #11238
* [ENHANCEMENT] AWS EC2 SD: Add `__meta_ec2_region` label. #11326
* [ENHANCEMENT] AWS Lightsail SD: Add `__meta_lightsail_region` label. #11326
* [ENHANCEMENT] Scrape: Optimise relabeling by re-using memory. #11147
* [ENHANCEMENT] TSDB: Improve WAL replay timings. #10973 #11307 #11319
* [ENHANCEMENT] TSDB: Optimise memory by not storing unnecessary data in the memory. #11280 #11288 #11296
* [ENHANCEMENT] TSDB: Allow overlapping blocks by default. `--storage.tsdb.allow-overlapping-blocks` now has no effect. #11331
* [ENHANCEMENT] UI: Click to copy label-value pair from query result to clipboard. #11229
* [BUGFIX] TSDB: Turn off isolation for Head compaction to fix a memory leak. #11317
* [BUGFIX] TSDB: Fix 'invalid magic number 0' error on Prometheus startup. #11338
* [BUGFIX] PromQL: Properly close file descriptor when logging unfinished queries. #11148
* [BUGFIX] Agent: Fix validation of flag options and prevent WAL from growing more than desired. #9876

## 2.38.0 / 2022-08-16

* [FEATURE]: Web: Add a `/api/v1/format_query` HTTP API endpoint that allows pretty-formatting PromQL expressions. #11036 #10544 #11005
* [FEATURE]: UI: Add support for formatting PromQL expressions in the UI. #11039
* [FEATURE]: DNS SD: Support MX records for discovering targets. #10099
* [FEATURE]: Templates: Add `toTime()` template function that allows converting sample timestamps to Go `time.Time` values. #10993
* [ENHANCEMENT]: Kubernetes SD: Add `__meta_kubernetes_service_port_number` meta label indicating the service port number. #11002 #11053
* [ENHANCEMENT]: Kubernetes SD: Add `__meta_kubernetes_pod_container_image` meta label indicating the container image. #11034 #11146
* [ENHANCEMENT]: PromQL: When a query panics, also log the query itself alongside the panic message. #10995
* [ENHANCEMENT]: UI: Tweak colors in the dark theme to improve the contrast ratio. #11068
* [ENHANCEMENT]: Web: Speed up calls to `/api/v1/rules` by avoiding locks and using atomic types instead. #10858
* [ENHANCEMENT]: Scrape: Add a `no-default-scrape-port` feature flag, which omits or removes any default HTTP (`:80`) or HTTPS (`:443`) ports in the target's scrape address. #9523
* [BUGFIX]: TSDB: In the WAL watcher metrics, expose the `type="exemplar"` label instead of `type="unknown"` for exemplar records. #11008
* [BUGFIX]: TSDB: Fix race condition around allocating series IDs during chunk snapshot loading. #11099

## 2.37.0 / 2022-07-14

This release is a LTS (Long-Term Support) release of Prometheus and will
receive security, documentation and bugfix patches for at least 6 months.
Please read more about our LTS release cycle at
<https://prometheus.io/docs/introduction/release-cycle/>.

Following data loss by users due to lack of unified buffer cache in OpenBSD, we
will no longer release Prometheus upstream for OpenBSD until a proper solution is
found. #8799

* [FEATURE] Nomad SD: New service discovery for Nomad built-in service discovery. #10915
* [ENHANCEMENT] Kubernetes SD: Allow attaching node labels for endpoint role. #10759
* [ENHANCEMENT] PromQL: Optimise creation of signature with/without labels. #10667
* [ENHANCEMENT] TSDB: Memory optimizations. #10873 #10874
* [ENHANCEMENT] TSDB: Reduce sleep time when reading WAL. #10859 #10878
* [ENHANCEMENT] OAuth2: Add appropriate timeouts and User-Agent header. #11020
* [BUGFIX] Alerting: Fix Alertmanager targets not being updated when alerts were queued. #10948
* [BUGFIX] Hetzner SD: Make authentication files relative to Prometheus config file. #10813
* [BUGFIX] Promtool: Fix `promtool check config` not erroring properly on failures. #10952
* [BUGFIX] Scrape: Keep relabeled scrape interval and timeout on reloads. #10916
* [BUGFIX] TSDB: Don't increment `prometheus_tsdb_compactions_failed_total` when context is canceled. #10772
* [BUGFIX] TSDB: Fix panic if series is not found when deleting series. #10907
* [BUGFIX] TSDB: Increase `prometheus_tsdb_mmap_chunk_corruptions_total` on out of sequence errors. #10406
* [BUGFIX] Uyuni SD: Make authentication files relative to Prometheus configuration file and fix default configuration values. #10813

## 2.36.2 / 2022-06-20

* [BUGFIX] Fix serving of static assets like fonts and favicon. #10888

## 2.36.1 / 2022-06-09

* [BUGFIX] promtool: Add --lint-fatal option. #10840

## 2.36.0 / 2022-05-30

* [FEATURE] Add lowercase and uppercase relabel action. #10641
* [FEATURE] SD: Add IONOS Cloud integration. #10514
* [FEATURE] SD: Add Vultr integration. #10714
* [FEATURE] SD: Add Linode SD failure count metric. #10673
* [FEATURE] Add prometheus_ready metric. #10682
* [ENHANCEMENT] Add stripDomain to template function. #10475
* [ENHANCEMENT] UI: Enable active search through dropped targets. #10668
* [ENHANCEMENT] promtool: support matchers when querying label values. #10727
* [ENHANCEMENT] Add agent mode identifier. #9638
* [BUGFIX] Changing TotalQueryableSamples from int to int64. #10549
* [BUGFIX] tsdb/agent: Ignore duplicate exemplars. #10595
* [BUGFIX] TSDB: Fix chunk overflow appending samples at a variable rate. #10607
* [BUGFIX] Stop rule manager before TSDB is stopped. #10680

## 2.35.0 / 2022-04-21

This Prometheus release is built with go1.18, which contains two noticeable changes related to TLS:

1. [TLS 1.0 and 1.1 disabled by default client-side](https://go.dev/doc/go1.18#tls10).
Prometheus users can override this with the `min_version` parameter of [tls_config](https://prometheus.io/docs/prometheus/latest/configuration/configuration/#tls_config).
2. [Certificates signed with the SHA-1 hash function are rejected](https://go.dev/doc/go1.18#sha1). This doesn't apply to self-signed root certificates.

* [CHANGE] TSDB: Delete `*.tmp` WAL files when Prometheus starts. #10317
* [CHANGE] promtool: Add new flag `--lint` (enabled by default) for the commands `check rules` and `check config`, resulting in a new exit code (`3`) for linter errors. #10435
* [FEATURE] Support for automatically setting the variable `GOMAXPROCS` to the container CPU limit. Enable with the flag `--enable-feature=auto-gomaxprocs`. #10498
* [FEATURE] PromQL: Extend statistics with total and peak number of samples in a query. Additionally, per-step statistics are available with  --enable-feature=promql-per-step-stats and using `stats=all` in the query API.
Enable with the flag `--enable-feature=per-step-stats`. #10369
* [ENHANCEMENT] Prometheus is built with Go 1.18. #10501
* [ENHANCEMENT] TSDB: more efficient sorting of postings read from WAL at startup. #10500
* [ENHANCEMENT] Azure SD: Add metric to track Azure SD failures. #10476
* [ENHANCEMENT] Azure SD: Add an optional `resource_group` configuration. #10365
* [ENHANCEMENT] Kubernetes SD: Support `discovery.k8s.io/v1` `EndpointSlice` (previously only `discovery.k8s.io/v1beta1` `EndpointSlice` was supported). #9570
* [ENHANCEMENT] Kubernetes SD: Allow attaching node metadata to discovered pods. #10080
* [ENHANCEMENT] OAuth2: Support for using a proxy URL to fetch OAuth2 tokens. #10492
* [ENHANCEMENT] Configuration: Add the ability to disable HTTP2. #10492
* [ENHANCEMENT] Config: Support overriding minimum TLS version. #10610
* [BUGFIX] Kubernetes SD: Explicitly include gcp auth from k8s.io. #10516
* [BUGFIX] Fix OpenMetrics parser to sort uppercase labels correctly. #10510
* [BUGFIX] UI: Fix scrape interval and duration tooltip not showing on target page. #10545
* [BUGFIX] Tracing/GRPC: Set TLS credentials only when insecure is false. #10592
* [BUGFIX] Agent: Fix ID collision when loading a WAL with multiple segments. #10587
* [BUGFIX] Remote-write: Fix a deadlock between Batch and flushing the queue. #10608

## 2.34.0 / 2022-03-15

* [CHANGE] UI: Classic UI removed. #10208
* [CHANGE] Tracing: Migrate from Jaeger to OpenTelemetry based tracing. #9724, #10203, #10276
* [ENHANCEMENT] TSDB: Disable the chunk write queue by default and allow configuration with the experimental flag `--storage.tsdb.head-chunks-write-queue-size`. #10425
* [ENHANCEMENT] HTTP SD: Add a failure counter. #10372
* [ENHANCEMENT] Azure SD: Set Prometheus User-Agent on requests. #10209
* [ENHANCEMENT] Uyuni SD: Reduce the number of logins to Uyuni. #10072
* [ENHANCEMENT] Scrape: Log when an invalid media type is encountered during a scrape. #10186
* [ENHANCEMENT] Scrape: Accept application/openmetrics-text;version=1.0.0 in addition to version=0.0.1. #9431
* [ENHANCEMENT] Remote-read: Add an option to not use external labels as selectors for remote read. #10254
* [ENHANCEMENT] UI: Optimize the alerts page and add a search bar. #10142
* [ENHANCEMENT] UI: Improve graph colors that were hard to see. #10179
* [ENHANCEMENT] Config: Allow escaping of `$` with `$$` when using environment variables with external labels. #10129
* [BUGFIX] PromQL: Properly return an error from histogram_quantile when metrics have the same labelset. #10140
* [BUGFIX] UI: Fix bug that sets the range input to the resolution. #10227
* [BUGFIX] TSDB: Fix a query panic when `memory-snapshot-on-shutdown` is enabled. #10348
* [BUGFIX] Parser: Specify type in metadata parser errors. #10269
* [BUGFIX] Scrape: Fix label limit changes not applying. #10370

## 2.33.5 / 2022-03-08

The binaries published with this release are built with Go1.17.8 to avoid [CVE-2022-24921](https://cve.mitre.org/cgi-bin/cvename.cgi?name=CVE-2022-24921).

* [BUGFIX] Remote-write: Fix deadlock between adding to queue and getting batch. #10395

## 2.33.4 / 2022-02-22

* [BUGFIX] TSDB: Fix panic when m-mapping head chunks onto the disk. #10316

## 2.33.3 / 2022-02-11

* [BUGFIX] Azure SD: Fix a regression when public IP Address isn't set. #10289

## 2.33.2 / 2022-02-11

* [BUGFIX] Azure SD: Fix panic when public IP Address isn't set. #10280
* [BUGFIX] Remote-write: Fix deadlock when stopping a shard. #10279

## 2.33.1 / 2022-02-02

* [BUGFIX] SD: Fix _no such file or directory_ in K8s SD when not running inside K8s. #10235

## 2.33.0 / 2022-01-29

* [CHANGE] PromQL: Promote negative offset and `@` modifier to stable features. #10121
* [CHANGE] Web: Promote remote-write-receiver to stable. #10119
* [FEATURE] Config: Add `stripPort` template function. #10002
* [FEATURE] Promtool: Add cardinality analysis to `check metrics`, enabled by flag `--extended`. #10045
* [FEATURE] SD: Enable target discovery in own K8s namespace. #9881
* [FEATURE] SD: Add provider ID label in K8s SD. #9603
* [FEATURE] Web: Add limit field to the rules API. #10152
* [ENHANCEMENT] Remote-write: Avoid allocations by buffering concrete structs instead of interfaces. #9934
* [ENHANCEMENT] Remote-write: Log time series details for out-of-order samples in remote write receiver. #9894
* [ENHANCEMENT] Remote-write: Shard up more when backlogged. #9274
* [ENHANCEMENT] TSDB: Use simpler map key to improve exemplar ingest performance. #10111
* [ENHANCEMENT] TSDB: Avoid allocations when popping from the intersected postings heap. #10092
* [ENHANCEMENT] TSDB: Make chunk writing non-blocking, avoiding latency spikes in remote-write. #10051
* [ENHANCEMENT] TSDB: Improve label matching performance. #9907
* [ENHANCEMENT] UI: Optimize the service discovery page and add a search bar. #10131
* [ENHANCEMENT] UI: Optimize the target page and add a search bar. #10103
* [BUGFIX] Promtool: Make exit codes more consistent. #9861
* [BUGFIX] Promtool: Fix flakiness of rule testing. #8818
* [BUGFIX] Remote-write: Update `prometheus_remote_storage_queue_highest_sent_timestamp_seconds` metric when write irrecoverably fails. #10102
* [BUGFIX] Storage: Avoid panic in `BufferedSeriesIterator`. #9945
* [BUGFIX] TSDB: CompactBlockMetas should produce correct mint/maxt for overlapping blocks. #10108
* [BUGFIX] TSDB: Fix logging of exemplar storage size. #9938
* [BUGFIX] UI: Fix overlapping click targets for the alert state checkboxes. #10136
* [BUGFIX] UI: Fix _Unhealthy_ filter on target page to actually display only _Unhealthy_ targets. #10103
* [BUGFIX] UI: Fix autocompletion when expression is empty. #10053
* [BUGFIX] TSDB: Fix deadlock from simultaneous GC and write. #10166

## 2.32.1 / 2021-12-17

* [BUGFIX] Scrape: Fix reporting metrics when sample limit is reached during the report. #9996
* [BUGFIX] Scrape: Ensure that scrape interval and scrape timeout are always set. #10023
* [BUGFIX] TSDB: Expose and fix bug in iterators' `Seek()` method. #10030

## 2.32.0 / 2021-12-09

This release introduces the Prometheus Agent, a new mode of operation for
Prometheus optimized for remote-write only scenarios. In this mode, Prometheus
does not generate blocks on the local filesystem and is not queryable locally.
Enable with `--enable-feature=agent`.

Learn more about the Prometheus Agent in our [blog post](https://prometheus.io/blog/2021/11/16/agent/).

* [CHANGE] Remote-write: Change default max retry time from 100ms to 5 seconds. #9634
* [FEATURE] Agent: New mode of operation optimized for remote-write only scenarios, without local storage. Enable with `--enable-feature=agent`. #8785 #9851 #9664 #9939 #9941 #9943
* [FEATURE] Promtool: Add `promtool check service-discovery` command. #8970
* [FEATURE] UI: Add search in metrics dropdown. #9629
* [FEATURE] Templates: Add parseDuration to template functions. #8817
* [ENHANCEMENT] Promtool: Improve test output. #8064
* [ENHANCEMENT] PromQL: Use kahan summation for better numerical stability. #9588
* [ENHANCEMENT] Remote-write: Reuse memory for marshalling. #9412
* [ENHANCEMENT] Scrape: Add `scrape_body_size_bytes` scrape metric behind the `--enable-feature=extra-scrape-metrics` flag. #9569
* [ENHANCEMENT] TSDB: Add windows arm64 support. #9703
* [ENHANCEMENT] TSDB: Optimize query by skipping unneeded sorting in TSDB. #9673
* [ENHANCEMENT] Templates: Support int and uint as datatypes for template formatting. #9680
* [ENHANCEMENT] UI: Prefer `rate` over `rad`, `delta` over `deg`, and `count` over `cos` in autocomplete. #9688
* [ENHANCEMENT] Linode SD: Tune API request page sizes. #9779
* [BUGFIX] TSDB: Add more size checks when writing individual sections in the index. #9710
* [BUGFIX] PromQL: Make `deriv()` return zero values for constant series. #9728
* [BUGFIX] TSDB: Fix panic when checkpoint directory is empty. #9687
* [BUGFIX] TSDB: Fix panic, out of order chunks, and race warning during WAL replay. #9856
* [BUGFIX] UI: Correctly render links for targets with IPv6 addresses that contain a Zone ID. #9853
* [BUGFIX] Promtool: Fix checking of `authorization.credentials_file` and `bearer_token_file` fields. #9883
* [BUGFIX] Uyuni SD: Fix null pointer exception during initialization. #9924 #9950
* [BUGFIX] TSDB: Fix queries after a failed snapshot replay. #9980

## 2.31.2 / 2021-12-09

* [BUGFIX] TSDB: Fix queries after a failed snapshot replay. #9980

## 2.31.1 / 2021-11-05

* [BUGFIX] SD: Fix a panic when the experimental discovery manager receives
  targets during a reload. #9656

## 2.31.0 / 2021-11-02

* [CHANGE] UI: Remove standard PromQL editor in favour of the codemirror-based editor. #9452
* [FEATURE] PromQL: Add trigonometric functions and `atan2` binary operator. #9239 #9248 #9515
* [FEATURE] Remote: Add support for exemplar in the remote write receiver endpoint. #9319 #9414
* [FEATURE] SD: Add PuppetDB service discovery. #8883
* [FEATURE] SD: Add Uyuni service discovery. #8190
* [FEATURE] Web: Add support for security-related HTTP headers. #9546
* [ENHANCEMENT] Azure SD: Add `proxy_url`, `follow_redirects`, `tls_config`. #9267
* [ENHANCEMENT] Backfill: Add `--max-block-duration` in `promtool create-blocks-from rules`. #9511
* [ENHANCEMENT] Config: Print human-readable sizes with unit instead of raw numbers. #9361
* [ENHANCEMENT] HTTP: Re-enable HTTP/2. #9398
* [ENHANCEMENT] Kubernetes SD: Warn user if number of endpoints exceeds limit. #9467
* [ENHANCEMENT] OAuth2: Add TLS configuration to token requests. #9550
* [ENHANCEMENT] PromQL: Several optimizations. #9365 #9360 #9362 #9552
* [ENHANCEMENT] PromQL: Make aggregations deterministic in instant queries. #9459
* [ENHANCEMENT] Rules: Add the ability to limit number of alerts or series. #9260 #9541
* [ENHANCEMENT] SD: Experimental discovery manager to avoid restarts upon reload. Disabled by default, enable with flag `--enable-feature=new-service-discovery-manager`. #9349 #9537
* [ENHANCEMENT] UI: Debounce timerange setting changes. #9359
* [BUGFIX] Backfill: Apply rule labels after query labels. #9421
* [BUGFIX] Scrape: Resolve conflicts between multiple exported label prefixes. #9479 #9518
* [BUGFIX] Scrape: Restart scrape loops when `__scrape_interval__` is changed. #9551
* [BUGFIX] TSDB: Fix memory leak in samples deletion. #9151
* [BUGFIX] UI: Use consistent margin-bottom for all alert kinds. #9318

## 2.30.4 / 2021-12-09

* [BUGFIX] TSDB: Fix queries after a failed snapshot replay. #9980

## 2.30.3 / 2021-10-05

* [BUGFIX] TSDB: Fix panic on failed snapshot replay. #9438
* [BUGFIX] TSDB: Don't fail snapshot replay with exemplar storage disabled when the snapshot contains exemplars. #9438

## 2.30.2 / 2021-10-01

* [BUGFIX] TSDB: Don't error on overlapping m-mapped chunks during WAL replay. #9381

## 2.30.1 / 2021-09-28

* [ENHANCEMENT] Remote Write: Redact remote write URL when used for metric label. #9383
* [ENHANCEMENT] UI: Redact remote write URL and proxy URL passwords in the `/config` page. #9408
* [BUGFIX] promtool rules backfill: Prevent creation of data before the start time. #9339
* [BUGFIX] promtool rules backfill: Do not query after the end time. #9340
* [BUGFIX] Azure SD: Fix panic when no computername is set. #9387

## 2.30.0 / 2021-09-14

* [FEATURE] **experimental** TSDB: Snapshot in-memory chunks on shutdown for faster restarts. Behind `--enable-feature=memory-snapshot-on-shutdown` flag. #7229
* [FEATURE] **experimental** Scrape: Configure scrape interval and scrape timeout via relabeling using `__scrape_interval__` and `__scrape_timeout__` labels respectively. #8911
* [FEATURE] Scrape: Add `scrape_timeout_seconds` and `scrape_sample_limit` metric. Behind `--enable-feature=extra-scrape-metrics` flag to avoid additional cardinality by default. #9247 #9295
* [ENHANCEMENT] Scrape: Add `--scrape.timestamp-tolerance` flag to adjust scrape timestamp tolerance when enabled via `--scrape.adjust-timestamps`. #9283
* [ENHANCEMENT] Remote Write: Improve throughput when sending exemplars. #8921
* [ENHANCEMENT] TSDB: Optimise WAL loading by removing extra map and caching min-time #9160
* [ENHANCEMENT] promtool: Speed up checking for duplicate rules. #9262/#9306
* [ENHANCEMENT] Scrape: Reduce allocations when parsing the metrics. #9299
* [ENHANCEMENT] docker_sd: Support host network mode #9125
* [BUGFIX] Exemplars: Fix panic when resizing exemplar storage from 0 to a non-zero size. #9286
* [BUGFIX] TSDB: Correctly decrement `prometheus_tsdb_head_active_appenders` when the append has no samples. #9230
* [BUGFIX] promtool rules backfill: Return 1 if backfill was unsuccessful. #9303
* [BUGFIX] promtool rules backfill: Avoid creation of overlapping blocks. #9324
* [BUGFIX] config: Fix a panic when reloading configuration with a `null` relabel action. #9224

## 2.29.2 / 2021-08-27

* [BUGFIX] Fix Kubernetes SD failing to discover Ingress in Kubernetes v1.22. #9205
* [BUGFIX] Fix data race in loading write-ahead-log (WAL). #9259

## 2.29.1 / 2021-08-11

* [BUGFIX] tsdb: align atomically accessed int64 to prevent panic in 32-bit
  archs. #9192

## 2.29.0 / 2021-08-11

Note for macOS users: Due to [changes in the upcoming Go 1.17](https://tip.golang.org/doc/go1.17#darwin),
this is the last Prometheus release that supports macOS 10.12 Sierra.

* [CHANGE] Promote `--storage.tsdb.allow-overlapping-blocks` flag to stable. #9117
* [CHANGE] Promote `--storage.tsdb.retention.size` flag to stable. #9004
* [FEATURE] Add Kuma service discovery. #8844
* [FEATURE] Add `present_over_time` PromQL function. #9097
* [FEATURE] Allow configuring exemplar storage via file and make it reloadable. #8974
* [FEATURE] UI: Allow selecting time range with mouse drag. #8977
* [FEATURE] promtool: Add feature flags flag `--enable-feature`. #8958
* [FEATURE] promtool: Add file_sd file validation. #8950
* [ENHANCEMENT] Reduce blocking of outgoing remote write requests from series garbage collection. #9109
* [ENHANCEMENT] Improve write-ahead-log decoding performance. #9106
* [ENHANCEMENT] Improve append performance in TSDB by reducing mutexes usage. #9061
* [ENHANCEMENT] Allow configuring `max_samples_per_send` for remote write metadata. #8959
* [ENHANCEMENT] Add `__meta_gce_interface_ipv4_<name>` meta label to GCE discovery. #8978
* [ENHANCEMENT] Add `__meta_ec2_availability_zone_id` meta label to EC2 discovery. #8896
* [ENHANCEMENT] Add `__meta_azure_machine_computer_name` meta label to Azure discovery. #9112
* [ENHANCEMENT] Add `__meta_hetzner_hcloud_labelpresent_<labelname>` meta label to Hetzner discovery. #9028
* [ENHANCEMENT] promtool: Add compaction efficiency to `promtool tsdb analyze` reports. #8940
* [ENHANCEMENT] promtool: Allow configuring max block duration for backfilling via `--max-block-duration` flag. #8919
* [ENHANCEMENT] UI: Add sorting and filtering to flags page. #8988
* [ENHANCEMENT] UI: Improve alerts page rendering performance. #9005
* [BUGFIX] Log when total symbol size exceeds 2^32 bytes, causing compaction to fail, and skip compaction. #9104
* [BUGFIX] Fix incorrect `target_limit` reloading of zero value. #9120
* [BUGFIX] Fix head GC and pending readers race condition. #9081
* [BUGFIX] Fix timestamp handling in OpenMetrics parser. #9008
* [BUGFIX] Fix potential duplicate metrics in `/federate` endpoint when specifying multiple matchers. #8885
* [BUGFIX] Fix server configuration and validation for authentication via client cert. #9123
* [BUGFIX] Allow `start` and `end` again as label names in PromQL queries. They were disallowed since the introduction of @ timestamp feature. #9119

## 2.28.1 / 2021-07-01

* [BUGFIX]: HTTP SD: Allow `charset` specification in `Content-Type` header. #8981
* [BUGFIX]: HTTP SD: Fix handling of disappeared target groups. #9019
* [BUGFIX]: Fix incorrect log-level handling after moving to go-kit/log. #9021

## 2.28.0 / 2021-06-21

* [CHANGE] UI: Make the new experimental PromQL editor the default. #8925
* [FEATURE] Linode SD: Add Linode service discovery. #8846
* [FEATURE] HTTP SD: Add generic HTTP-based service discovery. #8839
* [FEATURE] Kubernetes SD: Allow configuring API Server access via a kubeconfig file. #8811
* [FEATURE] UI: Add exemplar display support to the graphing interface. #8832 #8945 #8929
* [FEATURE] Consul SD: Add namespace support for Consul Enterprise. #8900
* [ENHANCEMENT] Promtool: Allow silencing output when importing / backfilling data. #8917
* [ENHANCEMENT] Consul SD: Support reading tokens from file. #8926
* [ENHANCEMENT] Rules: Add a new `.ExternalURL` alert field templating variable, containing the external URL of the Prometheus server. #8878
* [ENHANCEMENT] Scrape: Add experimental `body_size_limit` scrape configuration setting to limit the allowed response body size for target scrapes. #8833 #8886
* [ENHANCEMENT] Kubernetes SD: Add ingress class name label for ingress discovery. #8916
* [ENHANCEMENT] UI: Show a startup screen with progress bar when the TSDB is not ready yet. #8662 #8908 #8909 #8946
* [ENHANCEMENT] SD: Add a target creation failure counter `prometheus_target_sync_failed_total` and improve target creation failure handling. #8786
* [ENHANCEMENT] TSDB: Improve validation of exemplar label set length. #8816
* [ENHANCEMENT] TSDB: Add a `prometheus_tsdb_clean_start` metric that indicates whether a TSDB lockfile from a previous run still existed upon startup. #8824
* [BUGFIX] UI: In the experimental PromQL editor, fix autocompletion and parsing for special float values and improve series metadata fetching. #8856
* [BUGFIX] TSDB: When merging chunks, split resulting chunks if they would contain more than the maximum of 120 samples. #8582
* [BUGFIX] SD: Fix the computation of the `prometheus_sd_discovered_targets` metric when using multiple service discoveries. #8828

## 2.27.1 / 2021-05-18

This release contains a bug fix for a security issue in the API endpoint. An
attacker can craft a special URL that redirects a user to any endpoint via an
HTTP 302 response. See the [security advisory][GHSA-vx57-7f4q-fpc7] for more details.

[GHSA-vx57-7f4q-fpc7]:https://github.com/prometheus/prometheus/security/advisories/GHSA-vx57-7f4q-fpc7

This vulnerability has been reported by Aaron Devaney from MDSec.

* [BUGFIX] SECURITY: Fix arbitrary redirects under the /new endpoint (CVE-2021-29622)

## 2.27.0 / 2021-05-12

* [CHANGE] Remote write: Metric `prometheus_remote_storage_samples_bytes_total` renamed to `prometheus_remote_storage_bytes_total`. #8296
* [FEATURE] Promtool: Retroactive rule evaluation functionality. #7675
* [FEATURE] Configuration: Environment variable expansion for external labels. Behind `--enable-feature=expand-external-labels` flag. #8649
* [FEATURE] TSDB: Add a flag(`--storage.tsdb.max-block-chunk-segment-size`) to control the max chunks file size of the blocks for small Prometheus instances. #8478
* [FEATURE] UI: Add a dark theme. #8604
* [FEATURE] AWS Lightsail Discovery: Add AWS Lightsail Discovery. #8693
* [FEATURE] Docker Discovery: Add Docker Service Discovery. #8629
* [FEATURE] OAuth: Allow OAuth 2.0 to be used anywhere an HTTP client is used. #8761
* [FEATURE] Remote Write: Send exemplars via remote write. Experimental and disabled by default. #8296
* [ENHANCEMENT] Digital Ocean Discovery: Add `__meta_digitalocean_vpc` label. #8642
* [ENHANCEMENT] Scaleway Discovery: Read Scaleway secret from a file. #8643
* [ENHANCEMENT] Scrape: Add configurable limits for label size and count. #8777
* [ENHANCEMENT] UI: Add 16w and 26w time range steps. #8656
* [ENHANCEMENT] Templating: Enable parsing strings in `humanize` functions. #8682
* [BUGFIX] UI: Provide errors instead of blank page on TSDB Status Page. #8654 #8659
* [BUGFIX] TSDB: Do not panic when writing very large records to the WAL. #8790
* [BUGFIX] TSDB: Avoid panic when mmapped memory is referenced after the file is closed. #8723
* [BUGFIX] Scaleway Discovery: Fix nil pointer dereference. #8737
* [BUGFIX] Consul Discovery: Restart no longer required after config update with no targets. #8766

## 2.26.0 / 2021-03-31

Prometheus is now built and supporting Go 1.16 (#8544). This reverts the memory release pattern added in Go 1.12. This makes common RSS usage metrics showing more accurate number for actual memory used by Prometheus. You can read more details [here](https://www.bwplotka.dev/2019/golang-memory-monitoring/).

Note that from this release Prometheus is using Alertmanager v2 by default.

* [CHANGE] Alerting: Using Alertmanager v2 API by default. #8626
* [CHANGE] Prometheus/Promtool: As agreed on dev summit, binaries are now printing help and usage to stdout instead of stderr. #8542
* [FEATURE] Remote: Add support for AWS SigV4 auth method for remote_write. #8509
* [FEATURE] Scaleway Discovery: Add Scaleway Service Discovery. #8555
* [FEATURE] PromQL: Allow negative offsets. Behind `--enable-feature=promql-negative-offset` flag. #8487
* [FEATURE] **experimental** Exemplars: Add in-memory storage for exemplars. Behind `--enable-feature=exemplar-storage` flag. #6635
* [FEATURE] UI: Add advanced auto-completion, syntax highlighting and linting to graph page query input. #8634
* [ENHANCEMENT] Digital Ocean Discovery: Add `__meta_digitalocean_image` label. #8497
* [ENHANCEMENT] PromQL: Add `last_over_time`, `sgn`, `clamp` functions. #8457
* [ENHANCEMENT] Scrape: Add support for specifying type of Authorization header credentials with Bearer by default. #8512
* [ENHANCEMENT] Scrape: Add `follow_redirects` option to scrape configuration. #8546
* [ENHANCEMENT] Remote: Allow retries on HTTP 429 response code for remote_write. Disabled by default. See [configuration docs](https://prometheus.io/docs/prometheus/latest/configuration/configuration/#remote_write) for details. #8237 #8477
* [ENHANCEMENT] Remote: Allow configuring custom headers for remote_read. See [configuration docs](https://prometheus.io/docs/prometheus/latest/configuration/configuration/#remote_read) for details. #8516
* [ENHANCEMENT] UI: Hitting Enter now triggers new query. #8581
* [ENHANCEMENT] UI: Better handling of long rule and names on the `/rules` and `/targets` pages. #8608 #8609
* [ENHANCEMENT] UI: Add collapse/expand all button on the `/targets` page. #8486
* [BUGFIX] TSDB: Eager deletion of removable blocks on every compaction, saving disk peak space usage. #8007
* [BUGFIX] PromQL: Fix parser support for special characters like`炬`. #8517
* [BUGFIX] Rules: Update rule health for append/commit fails. #8619

## 2.25.2 / 2021-03-16

* [BUGFIX] Fix the ingestion of scrapes when the wall clock changes, e.g. on suspend. #8601

## 2.25.1 / 2021-03-14

* [BUGFIX] Fix a crash in `promtool` when a subquery with default resolution is used. #8569
* [BUGFIX] Fix a bug that could return duplicate datapoints in queries. #8591
* [BUGFIX] Fix crashes with arm64 when compiled with go1.16. #8593

## 2.25.0 / 2021-02-17

This release includes a new `--enable-feature=` flag that enables
experimental features. Such features might be changed or removed in the future.

In the next minor release (2.26), Prometheus will use the Alertmanager API v2.
It will be done by defaulting `alertmanager_config.api_version` to `v2`.
Alertmanager API v2 was released in Alertmanager v0.16.0 (released in January
2019).

* [FEATURE] **experimental** API: Accept remote_write requests. Behind the --enable-feature=remote-write-receiver flag. #8424
* [FEATURE] **experimental** PromQL: Add `@ <timestamp>` modifier. Behind the --enable-feature=promql-at-modifier flag. #8121 #8436 #8425
* [ENHANCEMENT] Add optional name property to testgroup for better test failure output. #8440
* [ENHANCEMENT] Add warnings into React Panel on the Graph page. #8427
* [ENHANCEMENT] TSDB: Increase the number of buckets for the compaction duration metric. #8342
* [ENHANCEMENT] Remote: Allow passing along custom remote_write HTTP headers. #8416
* [ENHANCEMENT] Mixins: Scope grafana configuration. #8332
* [ENHANCEMENT] Kubernetes SD: Add endpoint labels metadata. #8273
* [ENHANCEMENT] UI: Expose total number of label pairs in head in TSDB stats page. #8343
* [ENHANCEMENT] TSDB: Reload blocks every minute, to detect new blocks and enforce retention more often. #8340
* [BUGFIX] API: Fix global URL when external address has no port. #8359
* [BUGFIX] Backfill: Fix error message handling. #8432
* [BUGFIX] Backfill: Fix "add sample: out of bounds" error when series span an entire block. #8476
* [BUGFIX] Deprecate unused flag --alertmanager.timeout. #8407
* [BUGFIX] Mixins: Support remote-write metrics renamed in v2.23 in alerts. #8423
* [BUGFIX] Remote: Fix garbage collection of dropped series in remote write. #8387
* [BUGFIX] Remote: Log recoverable remote write errors as warnings. #8412
* [BUGFIX] TSDB: Remove pre-2.21 temporary blocks on start. #8353.
* [BUGFIX] UI: Fix duplicated keys on /targets page. #8456
* [BUGFIX] UI: Fix label name leak into class name. #8459

## 2.24.1 / 2021-01-20

* [ENHANCEMENT] Cache basic authentication results to significantly improve performance of HTTP endpoints (via an update of prometheus/exporter-toolkit).
* [BUGFIX] Prevent user enumeration by timing requests sent to authenticated HTTP endpoints (via an update of prometheus/exporter-toolkit).

## 2.24.0 / 2021-01-06

* [FEATURE] Add TLS and basic authentication to HTTP endpoints. #8316
* [FEATURE] promtool: Add `check web-config` subcommand to check web config files. #8319
* [FEATURE] promtool: Add `tsdb create-blocks-from openmetrics` subcommand to backfill metrics data from an OpenMetrics file. #8084
* [ENHANCEMENT] HTTP API: Fast-fail queries with only empty matchers. #8288
* [ENHANCEMENT] HTTP API: Support matchers for labels API. #8301
* [ENHANCEMENT] promtool: Improve checking of URLs passed on the command line. #7956
* [ENHANCEMENT] SD: Expose IPv6 as a label in EC2 SD. #7086
* [ENHANCEMENT] SD: Reuse EC2 client, reducing frequency of requesting credentials. #8311
* [ENHANCEMENT] TSDB: Add logging when compaction takes more than the block time range. #8151
* [ENHANCEMENT] TSDB: Avoid unnecessary GC runs after compaction. #8276
* [BUGFIX] HTTP API: Avoid double-closing of channel when quitting multiple times via HTTP. #8242
* [BUGFIX] SD: Ignore CNAME records in DNS SD to avoid spurious `Invalid SRV record` warnings. #8216
* [BUGFIX] SD: Avoid config error triggered by valid label selectors in Kubernetes SD. #8285

## 2.23.0 / 2020-11-26

* [CHANGE] UI: Make the React UI default. #8142
* [CHANGE] Remote write: The following metrics were removed/renamed in remote write. #6815
  * `prometheus_remote_storage_succeeded_samples_total` was removed and `prometheus_remote_storage_samples_total` was introduced for all the samples attempted to send.
  * `prometheus_remote_storage_sent_bytes_total` was removed and replaced with `prometheus_remote_storage_samples_bytes_total` and `prometheus_remote_storage_metadata_bytes_total`.
  * `prometheus_remote_storage_failed_samples_total` -> `prometheus_remote_storage_samples_failed_total` .
  * `prometheus_remote_storage_retried_samples_total` -> `prometheus_remote_storage_samples_retried_total`.
  * `prometheus_remote_storage_dropped_samples_total` -> `prometheus_remote_storage_samples_dropped_total`.
  * `prometheus_remote_storage_pending_samples` -> `prometheus_remote_storage_samples_pending`.
* [CHANGE] Remote: Do not collect non-initialized timestamp metrics. #8060
* [FEATURE] [EXPERIMENTAL] Remote write: Allow metric metadata to be propagated via remote write. The following new metrics were introduced: `prometheus_remote_storage_metadata_total`, `prometheus_remote_storage_metadata_failed_total`, `prometheus_remote_storage_metadata_retried_total`, `prometheus_remote_storage_metadata_bytes_total`. #6815
* [ENHANCEMENT] Remote write: Added a metric `prometheus_remote_storage_max_samples_per_send` for remote write. #8102
* [ENHANCEMENT] TSDB: Make the snapshot directory name always the same length. #8138
* [ENHANCEMENT] TSDB: Create a checkpoint only once at the end of all head compactions. #8067
* [ENHANCEMENT] TSDB: Avoid Series API from hitting the chunks. #8050
* [ENHANCEMENT] TSDB: Cache label name and last value when adding series during compactions making compactions faster. #8192
* [ENHANCEMENT] PromQL: Improved performance of Hash method making queries a bit faster. #8025
* [ENHANCEMENT] promtool: `tsdb list` now prints block sizes. #7993
* [ENHANCEMENT] promtool: Calculate mint and maxt per test avoiding unnecessary calculations. #8096
* [ENHANCEMENT] SD: Add filtering of services to Docker Swarm SD. #8074
* [BUGFIX] React UI: Fix button display when there are no panels. #8155
* [BUGFIX] PromQL: Fix timestamp() method for vector selector inside parenthesis. #8164
* [BUGFIX] PromQL: Don't include rendered expression on PromQL parse errors. #8177
* [BUGFIX] web: Fix panic with double close() of channel on calling `/-/quit/`. #8166
* [BUGFIX] TSDB: Fixed WAL corruption on partial writes within a page causing `invalid checksum` error on WAL replay. #8125
* [BUGFIX] Update config metrics `prometheus_config_last_reload_successful` and `prometheus_config_last_reload_success_timestamp_seconds` right after initial validation before starting TSDB.
* [BUGFIX] promtool: Correctly detect duplicate label names in exposition.

## 2.22.2 / 2020-11-16

* [BUGFIX] Fix race condition in syncing/stopping/reloading scrapers. #8176

## 2.22.1 / 2020-11-03

* [BUGFIX] Fix potential "mmap: invalid argument" errors in loading the head chunks, after an unclean shutdown, by performing read repairs. #8061
* [BUGFIX] Fix serving metrics and API when reloading scrape config. #8104
* [BUGFIX] Fix head chunk size calculation for size based retention. #8139

## 2.22.0 / 2020-10-07

As announced in the 2.21.0 release notes, the experimental gRPC API v2 has been
removed.

* [CHANGE] web: Remove APIv2. #7935
* [ENHANCEMENT] React UI: Implement missing TSDB head stats section. #7876
* [ENHANCEMENT] UI: Add Collapse all button to targets page. #6957
* [ENHANCEMENT] UI: Clarify alert state toggle via checkbox icon. #7936
* [ENHANCEMENT] Add `rule_group_last_evaluation_samples` and `prometheus_tsdb_data_replay_duration_seconds` metrics. #7737 #7977
* [ENHANCEMENT] Gracefully handle unknown WAL record types. #8004
* [ENHANCEMENT] Issue a warning for 64 bit systems running 32 bit binaries. #8012
* [BUGFIX] Adjust scrape timestamps to align them to the intended schedule, effectively reducing block size. Workaround for a regression in go1.14+. #7976
* [BUGFIX] promtool: Ensure alert rules are marked as restored in unit tests. #7661
* [BUGFIX] Eureka: Fix service discovery when compiled in 32-bit. #7964
* [BUGFIX] Don't do literal regex matching optimisation when case insensitive. #8013
* [BUGFIX] Fix classic UI sometimes running queries for instant query when in range query mode. #7984

## 2.21.0 / 2020-09-11

This release is built with Go 1.15, which deprecates [X.509 CommonName](https://golang.org/doc/go1.15#commonname)
in TLS certificates validation.

In the unlikely case that you use the gRPC API v2 (which is limited to TSDB
admin commands), please note that we will remove this experimental API in the
next minor release 2.22.

* [CHANGE] Disable HTTP/2 because of concerns with the Go HTTP/2 client. #7588 #7701
* [CHANGE] PromQL: `query_log_file` path is now relative to the config file. #7701
* [CHANGE] Promtool: Replace the tsdb command line tool by a promtool tsdb subcommand. #6088
* [CHANGE] Rules: Label `rule_group_iterations` metric with group name. #7823
* [FEATURE] Eureka SD: New service discovery. #3369
* [FEATURE] Hetzner SD: New service discovery. #7822
* [FEATURE] Kubernetes SD: Support Kubernetes EndpointSlices. #6838
* [FEATURE] Scrape: Add per scrape-config targets limit. #7554
* [ENHANCEMENT] Support composite durations in PromQL, config and UI, e.g. 1h30m. #7713 #7833
* [ENHANCEMENT] DNS SD: Add SRV record target and port meta labels. #7678
* [ENHANCEMENT] Docker Swarm SD: Support tasks and service without published ports. #7686
* [ENHANCEMENT] PromQL: Reduce the amount of data queried by remote read when a subquery has an offset. #7667
* [ENHANCEMENT] Promtool: Add `--time` option to query instant command. #7829
* [ENHANCEMENT] UI: Respect the `--web.page-title` parameter in the React UI. #7607
* [ENHANCEMENT] UI: Add duration, labels, annotations to alerts page in the React UI. #7605
* [ENHANCEMENT] UI: Add duration on the React UI rules page, hide annotation and labels if empty. #7606
* [BUGFIX] API: Deduplicate series in /api/v1/series. #7862
* [BUGFIX] PromQL: Drop metric name in bool comparison between two instant vectors. #7819
* [BUGFIX] PromQL: Exit with an error when time parameters can't be parsed. #7505
* [BUGFIX] Remote read: Re-add accidentally removed tracing for remote-read requests. #7916
* [BUGFIX] Rules: Detect extra fields in rule files. #7767
* [BUGFIX] Rules: Disallow overwriting the metric name in the `labels` section of recording rules. #7787
* [BUGFIX] Rules: Keep evaluation timestamp across reloads. #7775
* [BUGFIX] Scrape: Do not stop scrapes in progress during reload. #7752
* [BUGFIX] TSDB: Fix `chunks.HeadReadWriter: maxt of the files are not set` error. #7856
* [BUGFIX] TSDB: Delete blocks atomically to prevent corruption when there is a panic/crash during deletion. #7772
* [BUGFIX] Triton SD: Fix a panic when triton_sd_config is nil. #7671
* [BUGFIX] UI: Fix react UI bug with series going on and off. #7804
* [BUGFIX] UI: Fix styling bug for target labels with special names in React UI. #7902
* [BUGFIX] Web: Stop CMUX and GRPC servers even with stale connections, preventing the server to stop on SIGTERM. #7810

## 2.20.1 / 2020-08-05

* [BUGFIX] SD: Reduce the Consul watch timeout to 2m and adjust the request timeout accordingly. #7724

## 2.20.0 / 2020-07-22

This release changes WAL compression from opt-in to default. WAL compression will prevent a downgrade to v2.10 or earlier without deleting the WAL. Disable WAL compression explicitly by setting the command line flag `--no-storage.tsdb.wal-compression` if you require downgrading to v2.10 or earlier.

* [CHANGE] promtool: Changed rule numbering from 0-based to 1-based when reporting rule errors. #7495
* [CHANGE] Remote read: Added `prometheus_remote_storage_read_queries_total` counter and `prometheus_remote_storage_read_request_duration_seconds` histogram, removed `prometheus_remote_storage_remote_read_queries_total` counter.
* [CHANGE] Remote write: Added buckets for longer durations to `prometheus_remote_storage_sent_batch_duration_seconds` histogram.
* [CHANGE] TSDB: WAL compression is enabled by default. #7410
* [FEATURE] PromQL: Added `group()` aggregator. #7480
* [FEATURE] SD: Added Docker Swarm SD. #7420
* [FEATURE] SD: Added DigitalOcean SD. #7407
* [FEATURE] SD: Added Openstack config option to query alternative endpoints. #7494
* [ENHANCEMENT] Configuration: Exit early on invalid config file and signal it with exit code 2. #7399
* [ENHANCEMENT] PromQL: `without` is now a valid metric identifier. #7533
* [ENHANCEMENT] PromQL: Optimized regex label matching for literals within the pattern or as prefix/suffix. #7453 #7503
* [ENHANCEMENT] promtool: Added time range parameters for labels API in promtool. #7463
* [ENHANCEMENT] Remote write: Include samples waiting in channel in pending samples metric. Log number of dropped samples on hard shutdown. #7335
* [ENHANCEMENT] Scrape: Ingest synthetic scrape report metrics atomically with the corresponding scraped metrics. #7562
* [ENHANCEMENT] SD: Reduce timeouts for Openstack SD. #7507
* [ENHANCEMENT] SD: Use 10m timeout for Consul watches. #7423
* [ENHANCEMENT] SD: Added AMI meta label for EC2 SD. #7386
* [ENHANCEMENT] TSDB: Increment WAL corruption metric also on WAL corruption during checkpointing. #7491
* [ENHANCEMENT] TSDB: Improved query performance for high-cardinality labels. #7448
* [ENHANCEMENT] UI: Display dates as well as timestamps in status page. #7544
* [ENHANCEMENT] UI: Improved scrolling when following hash-fragment links. #7456
* [ENHANCEMENT] UI: React UI renders numbers in alerts in a more human-readable way. #7426
* [BUGFIX] API: Fixed error status code in the query API. #7435
* [BUGFIX] PromQL: Fixed `avg` and `avg_over_time` for NaN, Inf, and float64 overflows. #7346
* [BUGFIX] PromQL: Fixed off-by-one error in `histogram_quantile`. #7393
* [BUGFIX] promtool: Support extended durations in rules unit tests. #6297
* [BUGFIX] Scrape: Fix undercounting for `scrape_samples_post_metric_relabeling` in case of errors. #7342
* [BUGFIX] TSDB: Don't panic on WAL corruptions. #7550
* [BUGFIX] TSDB: Avoid leaving behind empty files in `chunks_head`, causing startup failures. #7573
* [BUGFIX] TSDB: Fixed race between compact (gc, populate) and head append causing unknown symbol error. #7560
* [BUGFIX] TSDB: Fixed unknown symbol error during head compaction. #7526
* [BUGFIX] TSDB: Fixed panic during TSDB metric registration. #7501
* [BUGFIX] TSDB: Fixed `--limit` command line flag in `tsdb` tool. #7430

## 2.19.3 / 2020-07-24

* [BUGFIX] TSDB: Don't panic on WAL corruptions. #7550
* [BUGFIX] TSDB: Avoid leaving behind empty files in chunks_head, causing startup failures. #7573

## 2.19.2 / 2020-06-26

* [BUGFIX] Remote Write: Fix panic when reloading config with modified queue parameters. #7452

## 2.19.1 / 2020-06-18

* [BUGFIX] TSDB: Fix m-map file truncation leading to unsequential files. #7414

## 2.19.0 / 2020-06-09

* [FEATURE] TSDB: Memory-map full chunks of Head (in-memory) block from disk. This reduces memory footprint and makes restarts faster. #6679
* [ENHANCEMENT] Discovery: Added discovery support for Triton global zones. #7250
* [ENHANCEMENT] Increased alert resend delay to be more tolerant towards failures. #7228
* [ENHANCEMENT] Remote Read: Added `prometheus_remote_storage_remote_read_queries_total` counter to count total number of remote read queries. #7328
* [ENHANCEMEMT] Added time range parameters for label names and label values API. #7288
* [ENHANCEMENT] TSDB: Reduced contention in isolation for high load. #7332
* [BUGFIX] PromQL: Eliminated collision while checking for duplicate labels. #7058
* [BUGFIX] React UI: Don't null out data when clicking on the current tab. #7243
* [BUGFIX] PromQL: Correctly track number of samples for a query. #7307
* [BUGFIX] PromQL: Return NaN when histogram buckets have 0 observations. #7318

## 2.18.2 / 2020-06-09

* [BUGFIX] TSDB: Fix incorrect query results when using Prometheus with remote reads configured #7361

## 2.18.1 / 2020-05-07

* [BUGFIX] TSDB: Fixed snapshot API. #7217

## 2.18.0 / 2020-05-05

* [CHANGE] Federation: Only use local TSDB for federation (ignore remote read). #7096
* [CHANGE] Rules: `rule_evaluations_total` and `rule_evaluation_failures_total` have a `rule_group` label now. #7094
* [FEATURE] Tracing: Added experimental Jaeger support #7148
* [ENHANCEMENT] TSDB: Significantly reduce WAL size kept around after a block cut. #7098
* [ENHANCEMENT] Discovery: Add `architecture` meta label for EC2. #7000
* [BUGFIX] UI: Fixed wrong MinTime reported by /status. #7182
* [BUGFIX] React UI: Fixed multiselect legend on OSX. #6880
* [BUGFIX] Remote Write: Fixed blocked resharding edge case. #7122
* [BUGFIX] Remote Write: Fixed remote write not updating on relabel configs change. #7073

## 2.17.2 / 2020-04-20

* [BUGFIX] Federation: Register federation metrics #7081
* [BUGFIX] PromQL: Fix panic in parser error handling #7132
* [BUGFIX] Rules: Fix reloads hanging when deleting a rule group that is being evaluated #7138
* [BUGFIX] TSDB: Fix a memory leak when prometheus starts with an empty TSDB WAL #7135
* [BUGFIX] TSDB: Make isolation more robust to panics in web handlers #7129 #7136

## 2.17.1 / 2020-03-26

* [BUGFIX] TSDB: Fix query performance regression that increased memory and CPU usage #7051

## 2.17.0 / 2020-03-24

This release implements isolation in TSDB. API queries and recording rules are
guaranteed to only see full scrapes and full recording rules. This comes with a
certain overhead in resource usage. Depending on the situation, there might be
some increase in memory usage, CPU usage, or query latency.

* [FEATURE] TSDB: Support isolation #6841
* [ENHANCEMENT] PromQL: Allow more keywords as metric names #6933
* [ENHANCEMENT] React UI: Add normalization of localhost URLs in targets page #6794
* [ENHANCEMENT] Remote read: Read from remote storage concurrently #6770
* [ENHANCEMENT] Rules: Mark deleted rule series as stale after a reload #6745
* [ENHANCEMENT] Scrape: Log scrape append failures as debug rather than warn #6852
* [ENHANCEMENT] TSDB: Improve query performance for queries that partially hit the head #6676
* [ENHANCEMENT] Consul SD: Expose service health as meta label #5313
* [ENHANCEMENT] EC2 SD: Expose EC2 instance lifecycle as meta label #6914
* [ENHANCEMENT] Kubernetes SD: Expose service type as meta label for K8s service role #6684
* [ENHANCEMENT] Kubernetes SD: Expose label_selector and field_selector #6807
* [ENHANCEMENT] Openstack SD: Expose hypervisor id as meta label #6962
* [BUGFIX] PromQL: Do not escape HTML-like chars in query log #6834 #6795
* [BUGFIX] React UI: Fix data table matrix values #6896
* [BUGFIX] React UI: Fix new targets page not loading when using non-ASCII characters #6892
* [BUGFIX] Remote read: Fix duplication of metrics read from remote storage with external labels #6967 #7018
* [BUGFIX] Remote write: Register WAL watcher and live reader metrics for all remotes, not just the first one #6998
* [BUGFIX] Scrape: Prevent removal of metric names upon relabeling #6891
* [BUGFIX] Scrape: Fix 'superfluous response.WriteHeader call' errors when scrape fails under some circonstances #6986
* [BUGFIX] Scrape: Fix crash when reloads are separated by two scrape intervals #7011

## 2.16.0 / 2020-02-13

* [FEATURE] React UI: Support local timezone on /graph #6692
* [FEATURE] PromQL: add absent_over_time query function #6490
* [FEATURE] Adding optional logging of queries to their own file #6520
* [ENHANCEMENT] React UI: Add support for rules page and "Xs ago" duration displays #6503
* [ENHANCEMENT] React UI: alerts page, replace filtering togglers tabs with checkboxes #6543
* [ENHANCEMENT] TSDB: Export metric for WAL write errors #6647
* [ENHANCEMENT] TSDB: Improve query performance for queries that only touch the most recent 2h of data. #6651
* [ENHANCEMENT] PromQL: Refactoring in parser errors to improve error messages #6634
* [ENHANCEMENT] PromQL: Support trailing commas in grouping opts #6480
* [ENHANCEMENT] Scrape: Reduce memory usage on reloads by reusing scrape cache #6670
* [ENHANCEMENT] Scrape: Add metrics to track bytes and entries in the metadata cache #6675
* [ENHANCEMENT] promtool: Add support for line-column numbers for invalid rules output #6533
* [ENHANCEMENT] Avoid restarting rule groups when it is unnecessary #6450
* [BUGFIX] React UI: Send cookies on fetch() on older browsers #6553
* [BUGFIX] React UI: adopt grafana flot fix for stacked graphs #6603
* [BUFGIX] React UI: broken graph page browser history so that back button works as expected #6659
* [BUGFIX] TSDB: ensure compactionsSkipped metric is registered, and log proper error if one is returned from head.Init #6616
* [BUGFIX] TSDB: return an error on ingesting series with duplicate labels #6664
* [BUGFIX] PromQL: Fix unary operator precedence #6579
* [BUGFIX] PromQL: Respect query.timeout even when we reach query.max-concurrency #6712
* [BUGFIX] PromQL: Fix string and parentheses handling in engine, which affected React UI #6612
* [BUGFIX] PromQL: Remove output labels returned by absent() if they are produced by multiple identical label matchers #6493
* [BUGFIX] Scrape: Validate that OpenMetrics input ends with `# EOF` #6505
* [BUGFIX] Remote read: return the correct error if configs can't be marshal'd to JSON #6622
* [BUGFIX] Remote write: Make remote client `Store` use passed context, which can affect shutdown timing #6673
* [BUGFIX] Remote write: Improve sharding calculation in cases where we would always be consistently behind by tracking pendingSamples #6511
* [BUGFIX] Ensure prometheus_rule_group metrics are deleted when a rule group is removed #6693

## 2.15.2 / 2020-01-06

* [BUGFIX] TSDB: Fixed support for TSDB blocks built with Prometheus before 2.1.0. #6564
* [BUGFIX] TSDB: Fixed block compaction issues on Windows. #6547

## 2.15.1 / 2019-12-25

* [BUGFIX] TSDB: Fixed race on concurrent queries against same data. #6512

## 2.15.0 / 2019-12-23

* [CHANGE] Discovery: Removed `prometheus_sd_kubernetes_cache_*` metrics. Additionally `prometheus_sd_kubernetes_workqueue_latency_seconds` and `prometheus_sd_kubernetes_workqueue_work_duration_seconds` metrics now show correct values in seconds. #6393
* [CHANGE] Remote write: Changed `query` label on `prometheus_remote_storage_*` metrics to `remote_name` and `url`. #6043
* [FEATURE] API: Added new endpoint for exposing per metric metadata `/metadata`. #6420 #6442
* [ENHANCEMENT] TSDB: Significantly reduced memory footprint of loaded TSDB blocks. #6418 #6461
* [ENHANCEMENT] TSDB: Significantly optimized what we buffer during compaction which should result in lower memory footprint during compaction. #6422 #6452 #6468 #6475
* [ENHANCEMENT] TSDB: Improve replay latency. #6230
* [ENHANCEMENT] TSDB: WAL size is now used for size based retention calculation. #5886
* [ENHANCEMENT] Remote read: Added query grouping and range hints to the remote read request #6401
* [ENHANCEMENT] Remote write: Added `prometheus_remote_storage_sent_bytes_total` counter per queue. #6344
* [ENHANCEMENT] promql: Improved PromQL parser performance. #6356
* [ENHANCEMENT] React UI: Implemented missing pages like `/targets` #6276, TSDB status page #6281 #6267 and many other fixes and performance improvements.
* [ENHANCEMENT] promql: Prometheus now accepts spaces between time range and square bracket. e.g `[ 5m]` #6065
* [BUGFIX] Config: Fixed alertmanager configuration to not miss targets when configurations are similar. #6455
* [BUGFIX] Remote write: Value of `prometheus_remote_storage_shards_desired` gauge shows raw value of desired shards and it's updated correctly. #6378
* [BUGFIX] Rules: Prometheus now fails the evaluation of rules and alerts where metric results collide with labels specified in `labels` field. #6469
* [BUGFIX] API: Targets Metadata API `/targets/metadata` now accepts empty `match_targets` parameter as in the spec. #6303

## 2.14.0 / 2019-11-11

* [SECURITY/BUGFIX] UI: Ensure warnings from the API are escaped. #6279
* [FEATURE] API: `/api/v1/status/runtimeinfo` and `/api/v1/status/buildinfo` endpoints added for use by the React UI. #6243
* [FEATURE] React UI: implement the new experimental React based UI. #5694 and many more
  * Can be found by under `/new`.
  * Not all pages are implemented yet.
* [FEATURE] Status: Cardinality statistics added to the Runtime & Build Information page. #6125
* [ENHANCEMENT/BUGFIX] Remote write: fix delays in remote write after a compaction. #6021
* [ENHANCEMENT] UI: Alerts can be filtered by state. #5758
* [BUGFIX] API: lifecycle endpoints return 403 when not enabled. #6057
* [BUGFIX] Build: Fix Solaris build. #6149
* [BUGFIX] Promtool: Remove false duplicate rule warnings when checking rule files with alerts. #6270
* [BUGFIX] Remote write: restore use of deduplicating logger in remote write. #6113
* [BUGFIX] Remote write: do not reshard when unable to send samples. #6111
* [BUGFIX] Service discovery: errors are no longer logged on context cancellation. #6116, #6133
* [BUGFIX] UI: handle null response from API properly. #6071

## 2.13.1 / 2019-10-16

* [BUGFIX] Fix panic in ARM builds of Prometheus. #6110
* [BUGFIX] promql: fix potential panic in the query logger. #6094
* [BUGFIX] Multiple errors of http: superfluous response.WriteHeader call in the logs. #6145

## 2.13.0 / 2019-10-04

* [SECURITY/BUGFIX] UI: Fix a Stored DOM XSS vulnerability with query history [CVE-2019-10215](http://cve.mitre.org/cgi-bin/cvename.cgi?name=CVE-2019-10215). #6098
* [CHANGE] Metrics: renamed prometheus_sd_configs_failed_total to prometheus_sd_failed_configs and changed to Gauge #5254
* [ENHANCEMENT] Include the tsdb tool in builds. #6089
* [ENHANCEMENT] Service discovery: add new node address types for kubernetes. #5902
* [ENHANCEMENT] UI: show warnings if query have returned some warnings. #5964
* [ENHANCEMENT] Remote write: reduce memory usage of the series cache. #5849
* [ENHANCEMENT] Remote read: use remote read streaming to reduce memory usage. #5703
* [ENHANCEMENT] Metrics: added metrics for remote write max/min/desired shards to queue manager. #5787
* [ENHANCEMENT] Promtool: show the warnings during label query. #5924
* [ENHANCEMENT] Promtool: improve error messages when parsing bad rules. #5965
* [ENHANCEMENT] Promtool: more promlint rules. #5515
* [BUGFIX] Promtool: fix recording inconsistency due to duplicate labels. #6026
* [BUGFIX] UI: fixes service-discovery view when accessed from unhealthy targets. #5915
* [BUGFIX] Metrics format: OpenMetrics parser crashes on short input. #5939
* [BUGFIX] UI: avoid truncated Y-axis values. #6014

## 2.12.0 / 2019-08-17

* [FEATURE] Track currently active PromQL queries in a log file. #5794
* [FEATURE] Enable and provide binaries for `mips64` / `mips64le` architectures. #5792
* [ENHANCEMENT] Improve responsiveness of targets web UI and API endpoint. #5740
* [ENHANCEMENT] Improve remote write desired shards calculation. #5763
* [ENHANCEMENT] Flush TSDB pages more precisely. tsdb#660
* [ENHANCEMENT] Add `prometheus_tsdb_retention_limit_bytes` metric. tsdb#667
* [ENHANCEMENT] Add logging during TSDB WAL replay on startup. tsdb#662
* [ENHANCEMENT] Improve TSDB memory usage. tsdb#653, tsdb#643, tsdb#654, tsdb#642, tsdb#627
* [BUGFIX] Check for duplicate label names in remote read. #5829
* [BUGFIX] Mark deleted rules' series as stale on next evaluation. #5759
* [BUGFIX] Fix JavaScript error when showing warning about out-of-sync server time. #5833
* [BUGFIX] Fix `promtool test rules` panic when providing empty `exp_labels`. #5774
* [BUGFIX] Only check last directory when discovering checkpoint number. #5756
* [BUGFIX] Fix error propagation in WAL watcher helper functions. #5741
* [BUGFIX] Correctly handle empty labels from alert templates. #5845

## 2.11.2 / 2019-08-14

* [BUGFIX/SECURITY] Fix a Stored DOM XSS vulnerability with query history. #5888

## 2.11.1 / 2019-07-10

* [BUGFIX] Fix potential panic when prometheus is watching multiple zookeeper paths. #5749

## 2.11.0 / 2019-07-09

* [CHANGE] Remove `max_retries` from queue_config (it has been unused since rewriting remote-write to utilize the write-ahead-log). #5649
* [CHANGE] The meta file `BlockStats` no longer holds size information. This is now dynamically calculated and kept in memory. It also includes the meta file size which was not included before. tsdb#637
* [CHANGE] Renamed metric from `prometheus_tsdb_wal_reader_corruption_errors` to `prometheus_tsdb_wal_reader_corruption_errors_total`. tsdb#622
* [FEATURE] Add option to use Alertmanager API v2. #5482
* [FEATURE] Added `humanizePercentage` function for templates. #5670
* [FEATURE] Include InitContainers in Kubernetes Service Discovery. #5598
* [FEATURE] Provide option to compress WAL records using Snappy. [#609](https://github.com/prometheus/tsdb/pull/609)
* [ENHANCEMENT] Create new clean segment when starting the WAL. tsdb#608
* [ENHANCEMENT] Reduce allocations in PromQL aggregations. #5641
* [ENHANCEMENT] Add storage warnings to LabelValues and LabelNames API results. #5673
* [ENHANCEMENT] Add `prometheus_http_requests_total` metric. #5640
* [ENHANCEMENT] Enable openbsd/arm build. #5696
* [ENHANCEMENT] Remote-write allocation improvements. #5614
* [ENHANCEMENT] Query performance improvement: Efficient iteration and search in HashForLabels and HashWithoutLabels. #5707
* [ENHANCEMENT] Allow injection of arbitrary headers in promtool. #4389
* [ENHANCEMENT] Allow passing `external_labels` in alert unit tests groups. #5608
* [ENHANCEMENT] Allows globs for rules when unit testing. #5595
* [ENHANCEMENT] Improved postings intersection matching. tsdb#616
* [ENHANCEMENT] Reduced disk usage for WAL for small setups. tsdb#605
* [ENHANCEMENT] Optimize queries using regexp for set lookups. tsdb#602
* [BUGFIX] resolve race condition in maxGauge. #5647
* [BUGFIX] Fix ZooKeeper connection leak. #5675
* [BUGFIX] Improved atomicity of .tmp block replacement during compaction for usual case. tsdb#636
* [BUGFIX] Fix "unknown series references" after clean shutdown. tsdb#623
* [BUGFIX] Re-calculate block size when calling `block.Delete`. tsdb#637
* [BUGFIX] Fix unsafe snapshots with head block. tsdb#641
* [BUGFIX] `prometheus_tsdb_compactions_failed_total` is now incremented on any compaction failure. tsdb#613

## 2.10.0 / 2019-05-25

* [CHANGE/BUGFIX] API: Encode alert values as string to correctly represent Inf/NaN. #5582
* [FEATURE] Template expansion: Make external labels available as `$externalLabels` in alert and console template expansion. #5463
* [FEATURE] TSDB: Add `prometheus_tsdb_wal_segment_current` metric for the WAL segment index that TSDB is currently writing to. tsdb#601
* [FEATURE] Scrape: Add `scrape_series_added` per-scrape metric. #5546
* [ENHANCEMENT] Discovery/kubernetes: Add labels `__meta_kubernetes_endpoint_node_name` and `__meta_kubernetes_endpoint_hostname`. #5571
* [ENHANCEMENT] Discovery/azure: Add label `__meta_azure_machine_public_ip`. #5475
* [ENHANCEMENT] TSDB: Simplify mergedPostings.Seek, resulting in better performance if there are many posting lists. tsdb#595
* [ENHANCEMENT] Log filesystem type on startup. #5558
* [ENHANCEMENT] Cmd/promtool: Use POST requests for Query and QueryRange. client_golang#557
* [ENHANCEMENT] Web: Sort alerts by group name. #5448
* [ENHANCEMENT] Console templates: Add convenience variables `$rawParams`, `$params`, `$path`. #5463
* [BUGFIX] TSDB: Don't panic when running out of disk space and recover nicely from the condition. tsdb#582
* [BUGFIX] TSDB: Correctly handle empty labels. tsdb#594
* [BUGFIX] TSDB: Don't crash on an unknown tombstone reference. tsdb#604
* [BUGFIX] Storage/remote: Remove queue-manager specific metrics if queue no longer exists. #5445 #5485 #5555
* [BUGFIX] PromQL: Correctly display `{__name__="a"}`. #5552
* [BUGFIX] Discovery/kubernetes: Use `service` rather than `ingress` as the name for the service workqueue. #5520
* [BUGFIX] Discovery/azure: Don't panic on a VM with a public IP. #5587
* [BUGFIX] Discovery/triton: Always read HTTP body to completion. #5596
* [BUGFIX] Web: Fixed Content-Type for js and css instead of using `/etc/mime.types`. #5551

## 2.9.2 / 2019-04-24

* [BUGFIX] Make sure subquery range is taken into account for selection #5467
* [BUGFIX] Exhaust every request body before closing it #5166
* [BUGFIX] Cmd/promtool: return errors from rule evaluations #5483
* [BUGFIX] Remote Storage: string interner should not panic in release #5487
* [BUGFIX] Fix memory allocation regression in mergedPostings.Seek tsdb#586

## 2.9.1 / 2019-04-16

* [BUGFIX] Discovery/kubernetes: fix missing label sanitization #5462
* [BUGFIX] Remote_write: Prevent reshard concurrent with calling stop #5460

## 2.9.0 / 2019-04-15

This releases uses Go 1.12, which includes a change in how memory is released
to Linux. This will cause RSS to be reported as higher, however this is harmless
and the memory is available to the kernel when it needs it.

* [CHANGE/ENHANCEMENT] Update Consul to support catalog.ServiceMultipleTags. #5151
* [FEATURE] Add honor_timestamps scrape option. #5304
* [ENHANCEMENT] Discovery/kubernetes: add present labels for labels/annotations. #5443
* [ENHANCEMENT] OpenStack SD: Add ProjectID and UserID meta labels. #5431
* [ENHANCEMENT] Add GODEBUG and retention to the runtime page. #5324 #5322
* [ENHANCEMENT] Add support for POSTing to /series endpoint. #5422
* [ENHANCEMENT] Support PUT methods for Lifecycle and Admin APIs. #5376
* [ENHANCEMENT] Scrape: Add global jitter for HA server. #5181
* [ENHANCEMENT] Check for cancellation on every step of a range evaluation. #5131
* [ENHANCEMENT] String interning for labels & values in the remote_write path. #5316
* [ENHANCEMENT] Don't lose the scrape cache on a failed scrape. #5414
* [ENHANCEMENT] Reload cert files from disk automatically. common#173
* [ENHANCEMENT] Use fixed length millisecond timestamp format for logs. common#172
* [ENHANCEMENT] Performance improvements for postings. tsdb#509 tsdb#572
* [BUGFIX] Remote Write: fix checkpoint reading. #5429
* [BUGFIX] Check if label value is valid when unmarshaling external labels from YAML. #5316
* [BUGFIX] Promparse: sort all labels when parsing. #5372
* [BUGFIX] Reload rules: copy state on both name and labels. #5368
* [BUGFIX] Exponentiation operator to drop metric name in result of operation. #5329
* [BUGFIX] Config: resolve more file paths. #5284
* [BUGFIX] Promtool: resolve relative paths in alert test files. #5336
* [BUGFIX] Set TLSHandshakeTimeout in HTTP transport. common#179
* [BUGFIX] Use fsync to be more resilient to machine crashes. tsdb#573 tsdb#578
* [BUGFIX] Keep series that are still in WAL in checkpoints. tsdb#577
* [BUGFIX] Fix output sample values for scalar-to-vector comparison operations. #5454

## 2.8.1 / 2019-03-28

* [BUGFIX] Display the job labels in `/targets` which was removed accidentally. #5406

## 2.8.0 / 2019-03-12

This release uses Write-Ahead Logging (WAL) for the remote_write API. This currently causes a slight increase in memory usage, which will be addressed in future releases.

* [CHANGE] Default time retention is used only when no size based retention is specified. These are flags where time retention is specified by the flag `--storage.tsdb.retention` and size retention by `--storage.tsdb.retention.size`. #5216
* [CHANGE] `prometheus_tsdb_storage_blocks_bytes_total` is now `prometheus_tsdb_storage_blocks_bytes`. prometheus/tsdb#506
* [FEATURE] [EXPERIMENTAL] Time overlapping blocks are now allowed; vertical compaction and vertical query merge. It is an optional feature which is controlled by the `--storage.tsdb.allow-overlapping-blocks` flag, disabled by default. prometheus/tsdb#370
* [ENHANCEMENT] Use the WAL for remote_write API. #4588
* [ENHANCEMENT] Query performance improvements. prometheus/tsdb#531
* [ENHANCEMENT] UI enhancements with upgrade to Bootstrap 4. #5226
* [ENHANCEMENT] Reduce time that Alertmanagers are in flux when reloaded. #5126
* [ENHANCEMENT] Limit number of metrics displayed on UI to 10000. #5139
* [ENHANCEMENT] (1) Remember All/Unhealthy choice on target-overview when reloading page. (2) Resize text-input area on Graph page on mouseclick. #5201
* [ENHANCEMENT] In `histogram_quantile` merge buckets with equivalent le values. #5158.
* [ENHANCEMENT] Show list of offending labels in the error message in many-to-many scenarios. #5189
* [ENHANCEMENT] Show `Storage Retention` criteria in effect on `/status` page. #5322
* [BUGFIX] Fix sorting of rule groups. #5260
* [BUGFIX] Fix support for password_file and bearer_token_file in Kubernetes SD. #5211
* [BUGFIX] Scrape: catch errors when creating HTTP clients #5182. Adds new metrics:
  * `prometheus_target_scrape_pools_total`
  * `prometheus_target_scrape_pools_failed_total`
  * `prometheus_target_scrape_pool_reloads_total`
  * `prometheus_target_scrape_pool_reloads_failed_total`
* [BUGFIX] Fix panic when aggregator param is not a literal. #5290

## 2.7.2 / 2019-03-02

* [BUGFIX] `prometheus_rule_group_last_evaluation_timestamp_seconds` is now a unix timestamp. #5186

## 2.7.1 / 2019-01-31

This release has a fix for a Stored DOM XSS vulnerability that can be triggered when using the query history functionality. Thanks to Dor Tumarkin from Checkmarx for reporting it.

* [BUGFIX/SECURITY] Fix a Stored DOM XSS vulnerability with query history. #5163
* [BUGFIX] `prometheus_rule_group_last_duration_seconds` now reports seconds instead of nanoseconds. #5153
* [BUGFIX] Make sure the targets are consistently sorted in the targets page. #5161

## 2.7.0 / 2019-01-28

We're rolling back the Dockerfile changes introduced in 2.6.0. If you made changes to your docker deployment in 2.6.0, you will need to roll them back. This release also adds experimental support for disk size based retention. To accommodate that we are deprecating the flag `storage.tsdb.retention` in favour of `storage.tsdb.retention.time`. We print a warning if the flag is in use, but it will function without breaking until Prometheus 3.0.

* [CHANGE] Rollback Dockerfile to version at 2.5.0. Rollback of the breaking change introduced in 2.6.0. #5122
* [FEATURE] Add subqueries to PromQL. #4831
* [FEATURE] [EXPERIMENTAL] Add support for disk size based retention. Note that we don't consider the WAL size which could be significant and the time based retention policy also applies. #5109 prometheus/tsdb#343
* [FEATURE] Add CORS origin flag. #5011
* [ENHANCEMENT] Consul SD: Add tagged address to the discovery metadata. #5001
* [ENHANCEMENT] Kubernetes SD: Add service external IP and external name to the discovery metadata. #4940
* [ENHANCEMENT] Azure SD: Add support for Managed Identity authentication. #4590
* [ENHANCEMENT] Azure SD: Add tenant and subscription IDs to the discovery metadata. #4969
* [ENHANCEMENT] OpenStack SD: Add support for application credentials based authentication. #4968
* [ENHANCEMENT] Add metric for number of rule groups loaded. #5090
* [BUGFIX] Avoid duplicate tests for alert unit tests. #4964
* [BUGFIX] Don't depend on given order when comparing samples in alert unit testing. #5049
* [BUGFIX] Make sure the retention period doesn't overflow. #5112
* [BUGFIX] Make sure the blocks don't get very large. #5112
* [BUGFIX] Don't generate blocks with no samples. prometheus/tsdb#374
* [BUGFIX] Reintroduce metric for WAL corruptions. prometheus/tsdb#473

## 2.6.1 / 2019-01-15

* [BUGFIX] Azure SD: Fix discovery getting stuck sometimes. #5088
* [BUGFIX] Marathon SD: Use `Tasks.Ports` when `RequirePorts` is `false`. #5026
* [BUGFIX] Promtool: Fix "out-of-order sample" errors when testing rules. #5069

## 2.6.0 / 2018-12-17

* [CHANGE] Remove default flags from the container's entrypoint, run Prometheus from `/etc/prometheus` and symlink the storage directory to `/etc/prometheus/data`. #4976
* [CHANGE] Promtool: Remove the `update` command. #3839
* [FEATURE] Add JSON log format via the `--log.format` flag. #4876
* [FEATURE] API: Add /api/v1/labels endpoint to get all label names. #4835
* [FEATURE] Web: Allow setting the page's title via the `--web.ui-title` flag. #4841
* [ENHANCEMENT] Add `prometheus_tsdb_lowest_timestamp_seconds`, `prometheus_tsdb_head_min_time_seconds` and `prometheus_tsdb_head_max_time_seconds` metrics. #4888
* [ENHANCEMENT] Add `rule_group_last_evaluation_timestamp_seconds` metric. #4852
* [ENHANCEMENT] Add `prometheus_template_text_expansion_failures_total` and `prometheus_template_text_expansions_total` metrics. #4747
* [ENHANCEMENT] Set consistent User-Agent header in outgoing requests. #4891
* [ENHANCEMENT] Azure SD: Error out at load time when authentication parameters are missing. #4907
* [ENHANCEMENT] EC2 SD: Add the machine's private DNS name to the discovery metadata. #4693
* [ENHANCEMENT] EC2 SD: Add the operating system's platform to the discovery metadata. #4663
* [ENHANCEMENT] Kubernetes SD: Add the pod's phase to the discovery metadata. #4824
* [ENHANCEMENT] Kubernetes SD: Log Kubernetes messages. #4931
* [ENHANCEMENT] Promtool: Collect CPU and trace profiles. #4897
* [ENHANCEMENT] Promtool: Support writing output as JSON. #4848
* [ENHANCEMENT] Remote Read: Return available data if remote read fails partially. #4832
* [ENHANCEMENT] Remote Write: Improve queue performance. #4772
* [ENHANCEMENT] Remote Write: Add min_shards parameter to set the minimum number of shards. #4924
* [ENHANCEMENT] TSDB: Improve WAL reading. #4953
* [ENHANCEMENT] TSDB: Memory improvements. #4953
* [ENHANCEMENT] Web: Log stack traces on panic. #4221
* [ENHANCEMENT] Web UI: Add copy to clipboard button for configuration. #4410
* [ENHANCEMENT] Web UI: Support console queries at specific times. #4764
* [ENHANCEMENT] Web UI: group targets by job then instance. #4898 #4806
* [BUGFIX] Deduplicate handler labels for HTTP metrics. #4732
* [BUGFIX] Fix leaked queriers causing shutdowns to hang. #4922
* [BUGFIX] Fix configuration loading panics on nil pointer slice elements. #4942
* [BUGFIX] API: Correctly skip mismatching targets on /api/v1/targets/metadata. #4905
* [BUGFIX] API: Better rounding for incoming query timestamps. #4941
* [BUGFIX] Azure SD: Fix panic. #4867
* [BUGFIX] Console templates: Fix hover when the metric has a null value. #4906
* [BUGFIX] Discovery: Remove all targets when the scrape configuration gets empty. #4819
* [BUGFIX] Marathon SD: Fix leaked connections. #4915
* [BUGFIX] Marathon SD: Use 'hostPort' member of portMapping to construct target endpoints. #4887
* [BUGFIX] PromQL: Fix a goroutine leak in the lexer/parser. #4858
* [BUGFIX] Scrape: Pass through content-type for non-compressed output. #4912
* [BUGFIX] Scrape: Fix deadlock in the scrape's manager. #4894
* [BUGFIX] Scrape: Scrape targets at fixed intervals even after Prometheus restarts. #4926
* [BUGFIX] TSDB: Support restored snapshots including the head properly. #4953
* [BUGFIX] TSDB: Repair WAL when the last record in a segment is torn. #4953
* [BUGFIX] TSDB: Fix unclosed file readers on Windows systems. #4997
* [BUGFIX] Web: Avoid proxy to connect to the local gRPC server. #4572

## 2.5.0 / 2018-11-06

* [CHANGE] Group targets by scrape config instead of job name. #4806 #4526
* [CHANGE] Marathon SD: Various changes to adapt to Marathon 1.5+. #4499
* [CHANGE] Discovery: Split `prometheus_sd_discovered_targets` metric by scrape and notify (Alertmanager SD) as well as by section in the respective configuration. #4753
* [FEATURE] Add OpenMetrics support for scraping (EXPERIMENTAL). #4700
* [FEATURE] Add unit testing for rules. #4350
* [FEATURE] Make maximum number of samples per query configurable via `--query.max-samples` flag. #4513
* [FEATURE] Make maximum number of concurrent remote reads configurable via `--storage.remote.read-concurrent-limit` flag. #4656
* [ENHANCEMENT] Support s390x platform for Linux. #4605
* [ENHANCEMENT] API: Add `prometheus_api_remote_read_queries` metric tracking currently executed or waiting remote read API requests. #4699
* [ENHANCEMENT] Remote Read: Add `prometheus_remote_storage_remote_read_queries` metric tracking currently in-flight remote read queries. #4677
* [ENHANCEMENT] Remote Read: Reduced memory usage. #4655
* [ENHANCEMENT] Discovery: Add `prometheus_sd_discovered_targets`, `prometheus_sd_received_updates_total`, `prometheus_sd_updates_delayed_total`, and `prometheus_sd_updates_total` metrics for discovery subsystem. #4667
* [ENHANCEMENT] Discovery: Improve performance of previously slow updates of changes of targets. #4526
* [ENHANCEMENT] Kubernetes SD: Add extended metrics. #4458
* [ENHANCEMENT] OpenStack SD: Support discovering instances from all projects. #4682
* [ENHANCEMENT] OpenStack SD: Discover all interfaces. #4649
* [ENHANCEMENT] OpenStack SD: Support `tls_config` for the used HTTP client. #4654
* [ENHANCEMENT] Triton SD: Add ability to filter triton_sd targets by pre-defined groups. #4701
* [ENHANCEMENT] Web UI: Avoid browser spell-checking in expression field. #4728
* [ENHANCEMENT] Web UI: Add scrape duration and last evaluation time in targets and rules pages. #4722
* [ENHANCEMENT] Web UI: Improve rule view by wrapping lines. #4702
* [ENHANCEMENT] Rules: Error out at load time for invalid templates, rather than at evaluation time. #4537
* [ENHANCEMENT] TSDB: Add metrics for WAL operations. #4692
* [BUGFIX] Change max/min over_time to handle NaNs properly. #4386
* [BUGFIX] Check label name for `count_values` PromQL function. #4585
* [BUGFIX] Ensure that vectors and matrices do not contain identical label-sets. #4589

## 2.4.3 / 2018-10-04

* [BUGFIX] Fix panic when using custom EC2 API for SD #4672
* [BUGFIX] Fix panic when Zookeeper SD cannot connect to servers #4669
* [BUGFIX] Make the skip_head an optional parameter for snapshot API #4674

## 2.4.2 / 2018-09-21

The last release didn't have bugfix included due to a vendoring error.

* [BUGFIX] Handle WAL corruptions properly prometheus/tsdb#389
* [BUGFIX] Handle WAL migrations correctly on Windows prometheus/tsdb#392

## 2.4.1 / 2018-09-19

* [ENHANCEMENT] New TSDB metrics prometheus/tsdb#375 prometheus/tsdb#363
* [BUGFIX] Render UI correctly for Windows #4616

## 2.4.0 / 2018-09-11

This release includes multiple bugfixes and features. Further, the WAL implementation has been re-written so the storage is not forward compatible. Prometheus 2.3 storage will work on 2.4 but not vice-versa.

* [CHANGE] Reduce remote write default retries #4279
* [CHANGE] Remove /heap endpoint #4460
* [FEATURE] Persist alert 'for' state across restarts #4061
* [FEATURE] Add API providing per target metric metadata #4183
* [FEATURE] Add API providing recording and alerting rules #4318 #4501
* [ENHANCEMENT] Brand new WAL implementation for TSDB. Forwards incompatible with previous WAL.
* [ENHANCEMENT] Show rule evaluation errors in UI #4457
* [ENHANCEMENT] Throttle resends of alerts to Alertmanager #4538
* [ENHANCEMENT] Send EndsAt along with the alert to Alertmanager #4550
* [ENHANCEMENT] Limit the samples returned by remote read endpoint #4532
* [ENHANCEMENT] Limit the data read in through remote read #4239
* [ENHANCEMENT] Coalesce identical SD configurations #3912
* [ENHANCEMENT] `promtool`: Add new commands for debugging and querying #4247 #4308 #4346 #4454
* [ENHANCEMENT] Update console examples for node_exporter v0.16.0 #4208
* [ENHANCEMENT] Optimize PromQL aggregations #4248
* [ENHANCEMENT] Remote read: Add Offset to hints #4226
* [ENHANCEMENT] `consul_sd`: Add support for ServiceMeta field #4280
* [ENHANCEMENT] `ec2_sd`: Maintain order of subnet_id label #4405
* [ENHANCEMENT] `ec2_sd`: Add support for custom endpoint to support EC2 compliant APIs #4333
* [ENHANCEMENT] `ec2_sd`: Add instance_owner label #4514
* [ENHANCEMENT] `azure_sd`: Add support for VMSS discovery and multiple environments #4202 #4569
* [ENHANCEMENT] `gce_sd`: Add instance_id label #4488
* [ENHANCEMENT] Forbid rule-abiding robots from indexing #4266
* [ENHANCEMENT] Log virtual memory limits on startup #4418
* [BUGFIX] Wait for service discovery to stop before exiting #4508
* [BUGFIX] Render SD configs properly #4338
* [BUGFIX] Only add LookbackDelta to vector selectors #4399
* [BUGFIX] `ec2_sd`: Handle panic-ing nil pointer #4469
* [BUGFIX] `consul_sd`: Stop leaking connections #4443
* [BUGFIX] Use templated labels also to identify alerts #4500
* [BUGFIX] Reduce floating point errors in stddev and related functions #4533
* [BUGFIX] Log errors while encoding responses #4359

## 2.3.2 / 2018-07-12

* [BUGFIX] Fix various tsdb bugs #4369
* [BUGFIX] Reorder startup and shutdown to prevent panics. #4321
* [BUGFIX] Exit with non-zero code on error #4296
* [BUGFIX] discovery/kubernetes/ingress: fix scheme discovery #4329
* [BUGFIX] Fix race in zookeeper sd #4355
* [BUGFIX] Better timeout handling in promql #4291 #4300
* [BUGFIX] Propagate errors when selecting series from the tsdb #4136

## 2.3.1 / 2018-06-19

* [BUGFIX] Avoid infinite loop on duplicate NaN values. #4275
* [BUGFIX] Fix nil pointer deference when using various API endpoints #4282
* [BUGFIX] config: set target group source index during unmarshaling #4245
* [BUGFIX] discovery/file: fix logging #4178
* [BUGFIX] kubernetes_sd: fix namespace filtering #4285
* [BUGFIX] web: restore old path prefix behavior #4273
* [BUGFIX] web: remove security headers added in 2.3.0 #4259

## 2.3.0 / 2018-06-05

* [CHANGE] `marathon_sd`: use `auth_token` and `auth_token_file` for token-based authentication instead of `bearer_token` and `bearer_token_file` respectively.
* [CHANGE] Metric names for HTTP server metrics changed
* [FEATURE] Add query commands to promtool
* [FEATURE] Add security headers to HTTP server responses
* [FEATURE] Pass query hints via remote read API
* [FEATURE] Basic auth passwords can now be configured via file across all configuration
* [ENHANCEMENT] Optimize PromQL and API serialization for memory usage and allocations
* [ENHANCEMENT] Limit number of dropped targets in web UI
* [ENHANCEMENT] Consul and EC2 service discovery allow using server-side filtering for performance improvement
* [ENHANCEMENT] Add advanced filtering configuration to EC2 service discovery
* [ENHANCEMENT] `marathon_sd`: adds support for basic and bearer authentication, plus all other common HTTP client options (TLS config, proxy URL, etc.)
* [ENHANCEMENT] Provide machine type metadata and labels in GCE service discovery
* [ENHANCEMENT] Add pod controller kind and name to Kubernetes service discovery data
* [ENHANCEMENT] Move TSDB to flock-based log file that works with Docker containers
* [BUGFIX] Properly propagate storage errors in PromQL
* [BUGFIX] Fix path prefix for web pages
* [BUGFIX] Fix goroutine leak in Consul service discovery
* [BUGFIX] Fix races in scrape manager
* [BUGFIX] Fix OOM for very large k in PromQL topk() queries
* [BUGFIX] Make remote write more resilient to unavailable receivers
* [BUGFIX] Make remote write shutdown cleanly
* [BUGFIX] Don't leak files on errors in TSDB's tombstone cleanup
* [BUGFIX] Unary minus expressions now removes the metric name from results
* [BUGFIX] Fix bug that lead to wrong amount of samples considered for time range expressions

## 2.2.1 / 2018-03-13

* [BUGFIX] Fix data loss in TSDB on compaction
* [BUGFIX] Correctly stop timer in remote-write path
* [BUGFIX] Fix deadlock triggered by loading targets page
* [BUGFIX] Fix incorrect buffering of samples on range selection queries
* [BUGFIX] Handle large index files on windows properly

## 2.2.0 / 2018-03-08

* [CHANGE] Rename file SD mtime metric.
* [CHANGE] Send target update on empty pod IP in Kubernetes SD.
* [FEATURE] Add API endpoint for flags.
* [FEATURE] Add API endpoint for dropped targets.
* [FEATURE] Display annotations on alerts page.
* [FEATURE] Add option to skip head data when taking snapshots.
* [ENHANCEMENT] Federation performance improvement.
* [ENHANCEMENT] Read bearer token file on every scrape.
* [ENHANCEMENT] Improve typeahead on `/graph` page.
* [ENHANCEMENT] Change rule file formatting.
* [ENHANCEMENT] Set consul server default to `localhost:8500`.
* [ENHANCEMENT] Add dropped Alertmanagers to API info endpoint.
* [ENHANCEMENT] Add OS type meta label to Azure SD.
* [ENHANCEMENT] Validate required fields in SD configuration.
* [BUGFIX] Prevent stack overflow on deep recursion in TSDB.
* [BUGFIX] Correctly read offsets in index files that are greater than 4GB.
* [BUGFIX] Fix scraping behavior for empty labels.
* [BUGFIX] Drop metric name for bool modifier.
* [BUGFIX] Fix races in discovery.
* [BUGFIX] Fix Kubernetes endpoints SD for empty subsets.
* [BUGFIX] Throttle updates from SD providers, which caused increased CPU usage and allocations.
* [BUGFIX] Fix TSDB block reload issue.
* [BUGFIX] Fix PromQL printing of empty `without()`.
* [BUGFIX] Don't reset FiredAt for inactive alerts.
* [BUGFIX] Fix erroneous file version changes and repair existing data.

## 2.1.0 / 2018-01-19

* [FEATURE] New Service Discovery UI showing labels before and after relabelling.
* [FEATURE] New Admin APIs added to v1 to delete, snapshot and remove tombstones.
* [ENHANCEMENT] The graph UI autocomplete now includes your previous queries.
* [ENHANCEMENT] Federation is now much faster for large numbers of series.
* [ENHANCEMENT] Added new metrics to measure rule timings.
* [ENHANCEMENT] Rule evaluation times added to the rules UI.
* [ENHANCEMENT] Added metrics to measure modified time of file SD files.
* [ENHANCEMENT] Kubernetes SD now includes POD UID in discovery metadata.
* [ENHANCEMENT] The Query APIs now return optional stats on query execution times.
* [ENHANCEMENT] The index now no longer has the 4GiB size limit and is also smaller.
* [BUGFIX] Remote read `read_recent` option is now false by default.
* [BUGFIX] Pass the right configuration to each Alertmanager (AM) when using multiple AM configs.
* [BUGFIX] Fix not-matchers not selecting series with labels unset.
* [BUGFIX] tsdb: Fix occasional panic in head block.
* [BUGFIX] tsdb: Close files before deletion to fix retention issues on Windows and NFS.
* [BUGFIX] tsdb: Cleanup and do not retry failing compactions.
* [BUGFIX] tsdb: Close WAL while shutting down.

## 2.0.0 / 2017-11-08

This release includes a completely rewritten storage, huge performance
improvements, but also many backwards incompatible changes. For more
information, read the announcement blog post and migration guide.

<https://prometheus.io/blog/2017/11/08/announcing-prometheus-2-0/>
<https://prometheus.io/docs/prometheus/2.0/migration/>

* [CHANGE] Completely rewritten storage layer, with WAL. This is not backwards compatible with 1.x storage, and many flags have changed/disappeared.
* [CHANGE] New staleness behavior. Series now marked stale after target scrapes no longer return them, and soon after targets disappear from service discovery.
* [CHANGE] Rules files use YAML syntax now. Conversion tool added to promtool.
* [CHANGE] Removed `count_scalar`, `drop_common_labels` functions and `keep_common` modifier from PromQL.
* [CHANGE] Rewritten exposition format parser with much higher performance. The Protobuf exposition format is no longer supported.
* [CHANGE] Example console templates updated for new storage and metrics names. Examples other than node exporter and Prometheus removed.
* [CHANGE] Admin and lifecycle APIs now disabled by default, can be re-enabled via flags
* [CHANGE] Flags switched to using Kingpin, all flags are now --flagname rather than -flagname.
* [FEATURE/CHANGE] Remote read can be configured to not read data which is available locally. This is enabled by default.
* [FEATURE] Rules can be grouped now. Rules within a rule group are executed sequentially.
* [FEATURE] Added experimental GRPC apis
* [FEATURE] Add timestamp() function to PromQL.
* [ENHANCEMENT] Remove remote read from the query path if no remote storage is configured.
* [ENHANCEMENT] Bump Consul HTTP client timeout to not match the Consul SD watch timeout.
* [ENHANCEMENT] Go-conntrack added to provide HTTP connection metrics.
* [BUGFIX] Fix connection leak in Consul SD.

## 1.8.2 / 2017-11-04

* [BUGFIX] EC2 service discovery: Do not crash if tags are empty.

## 1.8.1 / 2017-10-19

* [BUGFIX] Correctly handle external labels on remote read endpoint

## 1.8.0 / 2017-10-06

* [CHANGE] Rule links link to the _Console_ tab rather than the _Graph_ tab to
  not trigger expensive range queries by default.
* [FEATURE] Ability to act as a remote read endpoint for other Prometheus
  servers.
* [FEATURE] K8s SD: Support discovery of ingresses.
* [FEATURE] Consul SD: Support for node metadata.
* [FEATURE] Openstack SD: Support discovery of hypervisors.
* [FEATURE] Expose current Prometheus config via `/status/config`.
* [FEATURE] Allow to collapse jobs on `/targets` page.
* [FEATURE] Add `/-/healthy` and `/-/ready` endpoints.
* [FEATURE] Add color scheme support to console templates.
* [ENHANCEMENT] Remote storage connections use HTTP keep-alive.
* [ENHANCEMENT] Improved logging about remote storage.
* [ENHANCEMENT] Relaxed URL validation.
* [ENHANCEMENT] Openstack SD: Handle instances without IP.
* [ENHANCEMENT] Make remote storage queue manager configurable.
* [ENHANCEMENT] Validate metrics returned from remote read.
* [ENHANCEMENT] EC2 SD: Set a default region.
* [ENHANCEMENT] Changed help link to `https://prometheus.io/docs`.
* [BUGFIX] Fix floating-point precision issue in `deriv` function.
* [BUGFIX] Fix pprof endpoints when -web.route-prefix or -web.external-url is
  used.
* [BUGFIX] Fix handling of `null` target groups in file-based SD.
* [BUGFIX] Set the sample timestamp in date-related PromQL functions.
* [BUGFIX] Apply path prefix to redirect from deprecated graph URL.
* [BUGFIX] Fixed tests on MS Windows.
* [BUGFIX] Check for invalid UTF-8 in label values after relabeling.

## 1.7.2 / 2017-09-26

* [BUGFIX] Correctly remove all targets from DNS service discovery if the
  corresponding DNS query succeeds and returns an empty result.
* [BUGFIX] Correctly parse resolution input in expression browser.
* [BUGFIX] Consistently use UTC in the date picker of the expression browser.
* [BUGFIX] Correctly handle multiple ports in Marathon service discovery.
* [BUGFIX] Fix HTML escaping so that HTML templates compile with Go1.9.
* [BUGFIX] Prevent number of remote write shards from going negative.
* [BUGFIX] In the graphs created by the expression browser, render very large
  and small numbers in a readable way.
* [BUGFIX] Fix a rarely occurring iterator issue in varbit encoded chunks.

## 1.7.1 / 2017-06-12

* [BUGFIX] Fix double prefix redirect.

## 1.7.0 / 2017-06-06

* [CHANGE] Compress remote storage requests and responses with unframed/raw snappy.
* [CHANGE] Properly elide secrets in config.
* [FEATURE] Add OpenStack service discovery.
* [FEATURE] Add ability to limit Kubernetes service discovery to certain namespaces.
* [FEATURE] Add metric for discovered number of Alertmanagers.
* [ENHANCEMENT] Print system information (uname) on start up.
* [ENHANCEMENT] Show gaps in graphs on expression browser.
* [ENHANCEMENT] Promtool linter checks counter naming and more reserved labels.
* [BUGFIX] Fix broken Mesos discovery.
* [BUGFIX] Fix redirect when external URL is set.
* [BUGFIX] Fix mutation of active alert elements by notifier.
* [BUGFIX] Fix HTTP error handling for remote write.
* [BUGFIX] Fix builds for Solaris/Illumos.
* [BUGFIX] Fix overflow checking in global config.
* [BUGFIX] Fix log level reporting issue.
* [BUGFIX] Fix ZooKeeper serverset discovery can become out-of-sync.

## 1.6.3 / 2017-05-18

* [BUGFIX] Fix disappearing Alertmanager targets in Alertmanager discovery.
* [BUGFIX] Fix panic with remote_write on ARMv7.
* [BUGFIX] Fix stacked graphs to adapt min/max values.

## 1.6.2 / 2017-05-11

* [BUGFIX] Fix potential memory leak in Kubernetes service discovery

## 1.6.1 / 2017-04-19

* [BUGFIX] Don't panic if storage has no FPs even after initial wait

## 1.6.0 / 2017-04-14

* [CHANGE] Replaced the remote write implementations for various backends by a
  generic write interface with example adapter implementation for various
  backends. Note that both the previous and the current remote write
  implementations are **experimental**.
* [FEATURE] New flag `-storage.local.target-heap-size` to tell Prometheus about
  the desired heap size. This deprecates the flags
  `-storage.local.memory-chunks` and `-storage.local.max-chunks-to-persist`,
  which are kept for backward compatibility.
* [FEATURE] Add `check-metrics` to `promtool` to lint metric names.
* [FEATURE] Add Joyent Triton discovery.
* [FEATURE] `X-Prometheus-Scrape-Timeout-Seconds` header in HTTP scrape
  requests.
* [FEATURE] Remote read interface, including example for InfluxDB. **Experimental.**
* [FEATURE] Enable Consul SD to connect via TLS.
* [FEATURE] Marathon SD supports multiple ports.
* [FEATURE] Marathon SD supports bearer token for authentication.
* [FEATURE] Custom timeout for queries.
* [FEATURE] Expose `buildQueryUrl` in `graph.js`.
* [FEATURE] Add `rickshawGraph` property to the graph object in console
  templates.
* [FEATURE] New metrics exported by Prometheus itself:
  * Summary `prometheus_engine_query_duration_seconds`
  * Counter `prometheus_evaluator_iterations_missed_total`
  * Counter `prometheus_evaluator_iterations_total`
  * Gauge `prometheus_local_storage_open_head_chunks`
  * Gauge `prometheus_local_storage_target_heap_size`
* [ENHANCEMENT] Reduce shut-down time by interrupting an ongoing checkpoint
  before starting the final checkpoint.
* [ENHANCEMENT] Auto-tweak times between checkpoints to limit time spent in
  checkpointing to 50%.
* [ENHANCEMENT] Improved crash recovery deals better with certain index
  corruptions.
* [ENHANCEMENT] Graphing deals better with constant time series.
* [ENHANCEMENT] Retry remote writes on recoverable errors.
* [ENHANCEMENT] Evict unused chunk descriptors during crash recovery to limit
  memory usage.
* [ENHANCEMENT] Smoother disk usage during series maintenance.
* [ENHANCEMENT] Targets on targets page sorted by instance within a job.
* [ENHANCEMENT] Sort labels in federation.
* [ENHANCEMENT] Set `GOGC=40` by default, which results in much better memory
  utilization at the price of slightly higher CPU usage. If `GOGC` is set by
  the user, it is still honored as usual.
* [ENHANCEMENT] Close head chunks after being idle for the duration of the
  configured staleness delta. This helps to persist and evict head chunk of
  stale series more quickly.
* [ENHANCEMENT] Stricter checking of relabel config.
* [ENHANCEMENT] Cache busters for static web content.
* [ENHANCEMENT] Send Prometheus-specific user-agent header during scrapes.
* [ENHANCEMENT] Improved performance of series retention cut-off.
* [ENHANCEMENT] Mitigate impact of non-atomic sample ingestion on
  `histogram_quantile` by enforcing buckets to be monotonic.
* [ENHANCEMENT] Released binaries built with Go 1.8.1.
* [BUGFIX] Send `instance=""` with federation if `instance` not set.
* [BUGFIX] Update to new `client_golang` to get rid of unwanted quantile
  metrics in summaries.
* [BUGFIX] Introduce several additional guards against data corruption.
* [BUGFIX] Mark storage dirty and increment
  `prometheus_local_storage_persist_errors_total` on all relevant errors.
* [BUGFIX] Propagate storage errors as 500 in the HTTP API.
* [BUGFIX] Fix int64 overflow in timestamps in the HTTP API.
* [BUGFIX] Fix deadlock in Zookeeper SD.
* [BUGFIX] Fix fuzzy search problems in the web-UI auto-completion.

## 1.5.3 / 2017-05-11

* [BUGFIX] Fix potential memory leak in Kubernetes service discovery

## 1.5.2 / 2017-02-10

* [BUGFIX] Fix series corruption in a special case of series maintenance where
  the minimum series-file-shrink-ratio kicks in.
* [BUGFIX] Fix two panic conditions both related to processing a series
  scheduled to be quarantined.
* [ENHANCEMENT] Binaries built with Go1.7.5.

## 1.5.1 / 2017-02-07

* [BUGFIX] Don't lose fully persisted memory series during checkpointing.
* [BUGFIX] Fix intermittently failing relabeling.
* [BUGFIX] Make `-storage.local.series-file-shrink-ratio` work.
* [BUGFIX] Remove race condition from TestLoop.

## 1.5.0 / 2017-01-23

* [CHANGE] Use lexicographic order to sort alerts by name.
* [FEATURE] Add Joyent Triton discovery.
* [FEATURE] Add scrape targets and alertmanager targets API.
* [FEATURE] Add various persistence related metrics.
* [FEATURE] Add various query engine related metrics.
* [FEATURE] Add ability to limit scrape samples, and related metrics.
* [FEATURE] Add labeldrop and labelkeep relabelling actions.
* [FEATURE] Display current working directory on status-page.
* [ENHANCEMENT] Strictly use ServiceAccount for in cluster configuration on Kubernetes.
* [ENHANCEMENT] Various performance and memory-management improvements.
* [BUGFIX] Fix basic auth for alertmanagers configured via flag.
* [BUGFIX] Don't panic on decoding corrupt data.
* [BUGFIX] Ignore dotfiles in data directory.
* [BUGFIX] Abort on intermediate federation errors.

## 1.4.1 / 2016-11-28

* [BUGFIX] Fix Consul service discovery

## 1.4.0 / 2016-11-25

* [FEATURE] Allow configuring Alertmanagers via service discovery
* [FEATURE] Display used Alertmanagers on runtime page in the UI
* [FEATURE] Support profiles in AWS EC2 service discovery configuration
* [ENHANCEMENT] Remove duplicated logging of Kubernetes client errors
* [ENHANCEMENT] Add metrics about Kubernetes service discovery
* [BUGFIX] Update alert annotations on re-evaluation
* [BUGFIX] Fix export of group modifier in PromQL queries
* [BUGFIX] Remove potential deadlocks in several service discovery implementations
* [BUGFIX] Use proper float64 modulo in PromQL `%` binary operations
* [BUGFIX] Fix crash bug in Kubernetes service discovery

## 1.3.1 / 2016-11-04

This bug-fix release pulls in the fixes from the 1.2.3 release.

* [BUGFIX] Correctly handle empty Regex entry in relabel config.
* [BUGFIX] MOD (`%`) operator doesn't panic with small floating point numbers.
* [BUGFIX] Updated miekg/dns vendoring to pick up upstream bug fixes.
* [ENHANCEMENT] Improved DNS error reporting.

## 1.2.3 / 2016-11-04

Note that this release is chronologically after 1.3.0.

* [BUGFIX] Correctly handle end time before start time in range queries.
* [BUGFIX] Error on negative `-storage.staleness-delta`
* [BUGFIX] Correctly handle empty Regex entry in relabel config.
* [BUGFIX] MOD (`%`) operator doesn't panic with small floating point numbers.
* [BUGFIX] Updated miekg/dns vendoring to pick up upstream bug fixes.
* [ENHANCEMENT] Improved DNS error reporting.

## 1.3.0 / 2016-11-01

This is a breaking change to the Kubernetes service discovery.

* [CHANGE] Rework Kubernetes SD.
* [FEATURE] Add support for interpolating `target_label`.
* [FEATURE] Add GCE metadata as Prometheus meta labels.
* [ENHANCEMENT] Add EC2 SD metrics.
* [ENHANCEMENT] Add Azure SD metrics.
* [ENHANCEMENT] Add fuzzy search to `/graph` textarea.
* [ENHANCEMENT] Always show instance labels on target page.
* [BUGFIX] Validate query end time is not before start time.
* [BUGFIX] Error on negative `-storage.staleness-delta`

## 1.2.2 / 2016-10-30

* [BUGFIX] Correctly handle on() in alerts.
* [BUGFIX] UI: Deal properly with aborted requests.
* [BUGFIX] UI: Decode URL query parameters properly.
* [BUGFIX] Storage: Deal better with data corruption (non-monotonic timestamps).
* [BUGFIX] Remote storage: Re-add accidentally removed timeout flag.
* [BUGFIX] Updated a number of vendored packages to pick up upstream bug fixes.

## 1.2.1 / 2016-10-10

* [BUGFIX] Count chunk evictions properly so that the server doesn't
  assume it runs out of memory and subsequently throttles ingestion.
* [BUGFIX] Use Go1.7.1 for prebuilt binaries to fix issues on MacOS Sierra.

## 1.2.0 / 2016-10-07

* [FEATURE] Cleaner encoding of query parameters in `/graph` URLs.
* [FEATURE] PromQL: Add `minute()` function.
* [FEATURE] Add GCE service discovery.
* [FEATURE] Allow any valid UTF-8 string as job name.
* [FEATURE] Allow disabling local storage.
* [FEATURE] EC2 service discovery: Expose `ec2_instance_state`.
* [ENHANCEMENT] Various performance improvements in local storage.
* [BUGFIX] Zookeeper service discovery: Remove deleted nodes.
* [BUGFIX] Zookeeper service discovery: Resync state after Zookeeper failure.
* [BUGFIX] Remove JSON from HTTP Accept header.
* [BUGFIX] Fix flag validation of Alertmanager URL.
* [BUGFIX] Fix race condition on shutdown.
* [BUGFIX] Do not fail Consul discovery on Prometheus startup when Consul
  is down.
* [BUGFIX] Handle NaN in `changes()` correctly.
* [CHANGE] **Experimental** remote write path: Remove use of gRPC.
* [CHANGE] **Experimental** remote write path: Configuration via config file
  rather than command line flags.
* [FEATURE] **Experimental** remote write path: Add HTTP basic auth and TLS.
* [FEATURE] **Experimental** remote write path: Support for relabelling.

## 1.1.3 / 2016-09-16

* [ENHANCEMENT] Use golang-builder base image for tests in CircleCI.
* [ENHANCEMENT] Added unit tests for federation.
* [BUGFIX] Correctly de-dup metric families in federation output.

## 1.1.2 / 2016-09-08

* [BUGFIX] Allow label names that coincide with keywords.

## 1.1.1 / 2016-09-07

* [BUGFIX] Fix IPv6 escaping in service discovery integrations
* [BUGFIX] Fix default scrape port assignment for IPv6

## 1.1.0 / 2016-09-03

* [FEATURE] Add `quantile` and `quantile_over_time`.
* [FEATURE] Add `stddev_over_time` and `stdvar_over_time`.
* [FEATURE] Add various time and date functions.
* [FEATURE] Added `toUpper` and `toLower` formatting to templates.
* [FEATURE] Allow relabeling of alerts.
* [FEATURE] Allow URLs in targets defined via a JSON file.
* [FEATURE] Add idelta function.
* [FEATURE] 'Remove graph' button on the /graph page.
* [FEATURE] Kubernetes SD: Add node name and host IP to pod discovery.
* [FEATURE] New remote storage write path. EXPERIMENTAL!
* [ENHANCEMENT] Improve time-series index lookups.
* [ENHANCEMENT] Forbid invalid relabel configurations.
* [ENHANCEMENT] Improved various tests.
* [ENHANCEMENT] Add crash recovery metric 'started_dirty'.
* [ENHANCEMENT] Fix (and simplify) populating series iterators.
* [ENHANCEMENT] Add job link on target page.
* [ENHANCEMENT] Message on empty Alerts page.
* [ENHANCEMENT] Various internal code refactorings and clean-ups.
* [ENHANCEMENT] Various improvements in the build system.
* [BUGFIX] Catch errors when unmarshaling delta/doubleDelta encoded chunks.
* [BUGFIX] Fix data race in lexer and lexer test.
* [BUGFIX] Trim stray whitespace from bearer token file.
* [BUGFIX] Avoid divide-by-zero panic on query_range?step=0.
* [BUGFIX] Detect invalid rule files at startup.
* [BUGFIX] Fix counter reset treatment in PromQL.
* [BUGFIX] Fix rule HTML escaping issues.
* [BUGFIX] Remove internal labels from alerts sent to AM.

## 1.0.2 / 2016-08-24

* [BUGFIX] Clean up old targets after config reload.

## 1.0.1 / 2016-07-21

* [BUGFIX] Exit with error on non-flag command-line arguments.
* [BUGFIX] Update example console templates to new HTTP API.
* [BUGFIX] Re-add logging flags.

## 1.0.0 / 2016-07-18

* [CHANGE] Remove deprecated query language keywords
* [CHANGE] Change Kubernetes SD to require specifying Kubernetes role
* [CHANGE] Use service address in Consul SD if available
* [CHANGE] Standardize all Prometheus internal metrics to second units
* [CHANGE] Remove unversioned legacy HTTP API
* [CHANGE] Remove legacy ingestion of JSON metric format
* [CHANGE] Remove deprecated `target_groups` configuration
* [FEATURE] Add binary power operation to PromQL
* [FEATURE] Add `count_values` aggregator
* [FEATURE] Add `-web.route-prefix` flag
* [FEATURE] Allow `on()`, `by()`, `without()` in PromQL with empty label sets
* [ENHANCEMENT] Make `topk/bottomk` query functions aggregators
* [BUGFIX] Fix annotations in alert rule printing
* [BUGFIX] Expand alert templating at evaluation time
* [BUGFIX] Fix edge case handling in crash recovery
* [BUGFIX] Hide testing package flags from help output

## 0.20.0 / 2016-06-15

This release contains multiple breaking changes to the configuration schema.

* [FEATURE] Allow configuring multiple Alertmanagers
* [FEATURE] Add server name to TLS configuration
* [FEATURE] Add labels for all node addresses and discover node port if available in Kubernetes SD
* [ENHANCEMENT] More meaningful configuration errors
* [ENHANCEMENT] Round scraping timestamps to milliseconds in web UI
* [ENHANCEMENT] Make number of storage fingerprint locks configurable
* [BUGFIX] Fix date parsing in console template graphs
* [BUGFIX] Fix static console files in Docker images
* [BUGFIX] Fix console JS XHR requests for IE11
* [BUGFIX] Add missing path prefix in new status page
* [CHANGE] Rename `target_groups` to `static_configs` in config files
* [CHANGE] Rename `names` to `files` in file SD configuration
* [CHANGE] Remove kubelet port config option in Kubernetes SD configuration

## 0.19.3 / 2016-06-14

* [BUGFIX] Handle Marathon apps with zero ports
* [BUGFIX] Fix startup panic in retrieval layer

## 0.19.2 / 2016-05-29

* [BUGFIX] Correctly handle `GROUP_LEFT` and `GROUP_RIGHT` without labels in
  string representation of expressions and in rules.
* [BUGFIX] Use `-web.external-url` for new status endpoints.

## 0.19.1 / 2016-05-25

* [BUGFIX] Handle service discovery panic affecting Kubernetes SD
* [BUGFIX] Fix web UI display issue in some browsers

## 0.19.0 / 2016-05-24

This version contains a breaking change to the query language. Please read
the documentation on the grouping behavior of vector matching:

<https://prometheus.io/docs/querying/operators/#vector-matching>

* [FEATURE] Add experimental Microsoft Azure service discovery
* [FEATURE] Add `ignoring` modifier for binary operations
* [FEATURE] Add pod discovery to Kubernetes service discovery
* [CHANGE] Vector matching takes grouping labels from one-side
* [ENHANCEMENT] Support time range on /api/v1/series endpoint
* [ENHANCEMENT] Partition status page into individual pages
* [BUGFIX] Fix issue of hanging target scrapes

## 0.18.0 / 2016-04-18

* [BUGFIX] Fix operator precedence in PromQL
* [BUGFIX] Never drop still open head chunk
* [BUGFIX] Fix missing 'keep_common' when printing AST node
* [CHANGE/BUGFIX] Target identity considers path and parameters additionally to host and port
* [CHANGE] Rename metric `prometheus_local_storage_invalid_preload_requests_total` to `prometheus_local_storage_non_existent_series_matches_total`
* [CHANGE] Support for old alerting rule syntax dropped
* [FEATURE] Deduplicate targets within the same scrape job
* [FEATURE] Add varbit chunk encoding (higher compression, more CPU usage – disabled by default)
* [FEATURE] Add `holt_winters` query function
* [FEATURE] Add relative complement `unless` operator to PromQL
* [ENHANCEMENT] Quarantine series file if data corruption is encountered (instead of crashing)
* [ENHANCEMENT] Validate Alertmanager URL
* [ENHANCEMENT] Use UTC for build timestamp
* [ENHANCEMENT] Improve index query performance (especially for active time series)
* [ENHANCEMENT] Instrument configuration reload duration
* [ENHANCEMENT] Instrument retrieval layer
* [ENHANCEMENT] Add Go version to `prometheus_build_info` metric

## 0.17.0 / 2016-03-02

This version no longer works with Alertmanager 0.0.4 and earlier!
The alerting rule syntax has changed as well but the old syntax is supported
up until version 0.18.

All regular expressions in PromQL are anchored now, matching the behavior of
regular expressions in config files.

* [CHANGE] Integrate with Alertmanager 0.1.0 and higher
* [CHANGE] Degraded storage mode renamed to rushed mode
* [CHANGE] New alerting rule syntax
* [CHANGE] Add label validation on ingestion
* [CHANGE] Regular expression matchers in PromQL are anchored
* [FEATURE] Add `without` aggregation modifier
* [FEATURE] Send alert resolved notifications to Alertmanager
* [FEATURE] Allow millisecond precision in configuration file
* [FEATURE] Support AirBnB's Smartstack Nerve for service discovery
* [ENHANCEMENT] Storage switches less often between regular and rushed mode.
* [ENHANCEMENT] Storage switches into rushed mode if there are too many memory chunks.
* [ENHANCEMENT] Added more storage instrumentation
* [ENHANCEMENT] Improved instrumentation of notification handler
* [BUGFIX] Do not count head chunks as chunks waiting for persistence
* [BUGFIX] Handle OPTIONS HTTP requests to the API correctly
* [BUGFIX] Parsing of ranges in PromQL fixed
* [BUGFIX] Correctly validate URL flag parameters
* [BUGFIX] Log argument parse errors
* [BUGFIX] Properly handle creation of target with bad TLS config
* [BUGFIX] Fix of checkpoint timing issue

## 0.16.2 / 2016-01-18

* [FEATURE] Multiple authentication options for EC2 discovery added
* [FEATURE] Several meta labels for EC2 discovery added
* [FEATURE] Allow full URLs in static target groups (used e.g. by the `blackbox_exporter`)
* [FEATURE] Add Graphite remote-storage integration
* [FEATURE] Create separate Kubernetes targets for services and their endpoints
* [FEATURE] Add `clamp_{min,max}` functions to PromQL
* [FEATURE] Omitted time parameter in API query defaults to now
* [ENHANCEMENT] Less frequent time series file truncation
* [ENHANCEMENT] Instrument number of  manually deleted time series
* [ENHANCEMENT] Ignore lost+found directory during storage version detection
* [CHANGE] Kubernetes `masters` renamed to `api_servers`
* [CHANGE] "Healthy" and "unhealthy" targets are now called "up" and "down" in the web UI
* [CHANGE] Remove undocumented 2nd argument of the `delta` function.
  (This is a BREAKING CHANGE for users of the undocumented 2nd argument.)
* [BUGFIX] Return proper HTTP status codes on API errors
* [BUGFIX] Fix Kubernetes authentication configuration
* [BUGFIX] Fix stripped OFFSET from in rule evaluation and display
* [BUGFIX] Do not crash on failing Consul SD initialization
* [BUGFIX] Revert changes to metric auto-completion
* [BUGFIX] Add config overflow validation for TLS configuration
* [BUGFIX] Skip already watched Zookeeper nodes in serverset SD
* [BUGFIX] Don't federate stale samples
* [BUGFIX] Move NaN to end of result for `topk/bottomk/sort/sort_desc/min/max`
* [BUGFIX] Limit extrapolation of `delta/rate/increase`
* [BUGFIX] Fix unhandled error in rule evaluation

Some changes to the Kubernetes service discovery were integration since
it was released as a beta feature.

## 0.16.1 / 2015-10-16

* [FEATURE] Add `irate()` function.
* [ENHANCEMENT] Improved auto-completion in expression browser.
* [CHANGE] Kubernetes SD moves node label to instance label.
* [BUGFIX] Escape regexes in console templates.

## 0.16.0 / 2015-10-09

BREAKING CHANGES:

* Release tarballs now contain the built binaries in a nested directory.
* The `hash_mod` relabeling action now uses MD5 hashes instead of FNV hashes to
  achieve a better distribution.
* The DNS-SD meta label `__meta_dns_srv_name` was renamed to `__meta_dns_name`
  to reflect support for DNS record types other than `SRV`.
* The default full refresh interval for the file-based service discovery has been
  increased from 30 seconds to 5 minutes.
* In relabeling, parts of a source label that weren't matched by
  the specified regular expression are no longer included in the replacement
  output.
* Queries no longer interpolate between two data points. Instead, the resulting
  value will always be the latest value before the evaluation query timestamp.
* Regular expressions supplied via the configuration are now anchored to match
  full strings instead of substrings.
* Global labels are not appended upon storing time series anymore. Instead,
  they are only appended when communicating with external systems
  (Alertmanager, remote storages, federation). They have thus also been renamed
  from `global.labels` to `global.external_labels`.
* The names and units of metrics related to remote storage sample appends have
  been changed.
* The experimental support for writing to InfluxDB has been updated to work
  with InfluxDB 0.9.x. 0.8.x versions of InfluxDB are not supported anymore.
* Escape sequences in double- and single-quoted string literals in rules or query
  expressions are now interpreted like escape sequences in Go string literals
  (<https://golang.org/ref/spec#String_literals>).

Future breaking changes / deprecated features:

* The `delta()` function had an undocumented optional second boolean argument
  to make it behave like `increase()`. This second argument will be removed in
  the future. Migrate any occurrences of `delta(x, 1)` to use `increase(x)`
  instead.
* Support for filter operators between two scalar values (like `2 > 1`) will be
  removed in the future. These will require a `bool` modifier on the operator,
  e.g.  `2 > bool 1`.

All changes:

* [CHANGE] Renamed `global.labels` to `global.external_labels`.
* [CHANGE] Vendoring is now done via govendor instead of godep.
* [CHANGE] Change web UI root page to show the graphing interface instead of
  the server status page.
* [CHANGE] Append global labels only when communicating with external systems
  instead of storing them locally.
* [CHANGE] Change all regexes in the configuration to do full-string matches
  instead of substring matches.
* [CHANGE] Remove interpolation of vector values in queries.
* [CHANGE] For alert `SUMMARY`/`DESCRIPTION` template fields, cast the alert
  value to `float64` to work with common templating functions.
* [CHANGE] In relabeling, don't include unmatched source label parts in the
  replacement.
* [CHANGE] Change default full refresh interval for the file-based service
  discovery from 30 seconds to 5 minutes.
* [CHANGE] Rename the DNS-SD meta label `__meta_dns_srv_name` to
  `__meta_dns_name` to reflect support for other record types than `SRV`.
* [CHANGE] Release tarballs now contain the binaries in a nested directory.
* [CHANGE] Update InfluxDB write support to work with InfluxDB 0.9.x.
* [FEATURE] Support full "Go-style" escape sequences in strings and add raw
  string literals.
* [FEATURE] Add EC2 service discovery support.
* [FEATURE] Allow configuring TLS options in scrape configurations.
* [FEATURE] Add instrumentation around configuration reloads.
* [FEATURE] Add `bool` modifier to comparison operators to enable boolean
  (`0`/`1`) output instead of filtering.
* [FEATURE] In Zookeeper serverset discovery, provide `__meta_serverset_shard`
  label with the serverset shard number.
* [FEATURE] Provide `__meta_consul_service_id` meta label in Consul service
  discovery.
* [FEATURE] Allow scalar expressions in recording rules to enable use cases
  such as building constant metrics.
* [FEATURE] Add `label_replace()` and `vector()` query language functions.
* [FEATURE] In Consul service discovery, fill in the `__meta_consul_dc`
  datacenter label from the Consul agent when it's not set in the Consul SD
  config.
* [FEATURE] Scrape all services upon empty services list in Consul service
  discovery.
* [FEATURE] Add `labelmap` relabeling action to map a set of input labels to a
  set of output labels using regular expressions.
* [FEATURE] Introduce `__tmp` as a relabeling label prefix that is guaranteed
  to not be used by Prometheus internally.
* [FEATURE] Kubernetes-based service discovery.
* [FEATURE] Marathon-based service discovery.
* [FEATURE] Support multiple series names in console graphs JavaScript library.
* [FEATURE] Allow reloading configuration via web handler at `/-/reload`.
* [FEATURE] Updates to promtool to reflect new Prometheus configuration
  features.
* [FEATURE] Add `proxy_url` parameter to scrape configurations to enable use of
  proxy servers.
* [FEATURE] Add console templates for Prometheus itself.
* [FEATURE] Allow relabeling the protocol scheme of targets.
* [FEATURE] Add `predict_linear()` query language function.
* [FEATURE] Support for authentication using bearer tokens, client certs, and
  CA certs.
* [FEATURE] Implement unary expressions for vector types (`-foo`, `+foo`).
* [FEATURE] Add console templates for the SNMP exporter.
* [FEATURE] Make it possible to relabel target scrape query parameters.
* [FEATURE] Add support for `A` and `AAAA` records in DNS service discovery.
* [ENHANCEMENT] Fix several flaky tests.
* [ENHANCEMENT] Switch to common routing package.
* [ENHANCEMENT] Use more resilient metric decoder.
* [ENHANCEMENT] Update vendored dependencies.
* [ENHANCEMENT] Add compression to more HTTP handlers.
* [ENHANCEMENT] Make -web.external-url flag help string more verbose.
* [ENHANCEMENT] Improve metrics around remote storage queues.
* [ENHANCEMENT] Use Go 1.5.1 instead of Go 1.4.2 in builds.
* [ENHANCEMENT] Update the architecture diagram in the `README.md`.
* [ENHANCEMENT] Time out sample appends in retrieval layer if the storage is
  backlogging.
* [ENHANCEMENT] Make `hash_mod` relabeling action use MD5 instead of FNV to
  enable better hash distribution.
* [ENHANCEMENT] Better tracking of targets between same service discovery
  mechanisms in one scrape configuration.
* [ENHANCEMENT] Handle parser and query evaluation runtime panics more
  gracefully.
* [ENHANCEMENT] Add IDs to H2 tags on status page to allow anchored linking.
* [BUGFIX] Fix watching multiple paths with Zookeeper serverset discovery.
* [BUGFIX] Fix high CPU usage on configuration reload.
* [BUGFIX] Fix disappearing `__params` on configuration reload.
* [BUGFIX] Make `labelmap` action available through configuration.
* [BUGFIX] Fix direct access of protobuf fields.
* [BUGFIX] Fix panic on Consul request error.
* [BUGFIX] Redirect of graph endpoint for prefixed setups.
* [BUGFIX] Fix series file deletion behavior when purging archived series.
* [BUGFIX] Fix error checking and logging around checkpointing.
* [BUGFIX] Fix map initialization in target manager.
* [BUGFIX] Fix draining of file watcher events in file-based service discovery.
* [BUGFIX] Add `POST` handler for `/debug` endpoints to fix CPU profiling.
* [BUGFIX] Fix several flaky tests.
* [BUGFIX] Fix busylooping in case a scrape configuration has no target
  providers defined.
* [BUGFIX] Fix exit behavior of static target provider.
* [BUGFIX] Fix configuration reloading loop upon shutdown.
* [BUGFIX] Add missing check for nil expression in expression parser.
* [BUGFIX] Fix error handling bug in test code.
* [BUGFIX] Fix Consul port meta label.
* [BUGFIX] Fix lexer bug that treated non-Latin Unicode digits as digits.
* [CLEANUP] Remove obsolete federation example from console templates.
* [CLEANUP] Remove duplicated Bootstrap JS inclusion on graph page.
* [CLEANUP] Switch to common log package.
* [CLEANUP] Update build environment scripts and Makefiles to work better with
  native Go build mechanisms and new Go 1.5 experimental vendoring support.
* [CLEANUP] Remove logged notice about 0.14.x configuration file format change.
* [CLEANUP] Move scrape-time metric label modification into SampleAppenders.
* [CLEANUP] Switch from `github.com/client_golang/model` to
  `github.com/common/model` and related type cleanups.
* [CLEANUP] Switch from `github.com/client_golang/extraction` to
  `github.com/common/expfmt` and related type cleanups.
* [CLEANUP] Exit Prometheus when the web server encounters a startup error.
* [CLEANUP] Remove non-functional alert-silencing links on alerting page.
* [CLEANUP] General cleanups to comments and code, derived from `golint`,
  `go vet`, or otherwise.
* [CLEANUP] When entering crash recovery, tell users how to cleanly shut down
  Prometheus.
* [CLEANUP] Remove internal support for multi-statement queries in query engine.
* [CLEANUP] Update AUTHORS.md.
* [CLEANUP] Don't warn/increment metric upon encountering equal timestamps for
  the same series upon append.
* [CLEANUP] Resolve relative paths during configuration loading.

## 0.15.1 / 2015-07-27

* [BUGFIX] Fix vector matching behavior when there is a mix of equality and
  non-equality matchers in a vector selector and one matcher matches no series.
* [ENHANCEMENT] Allow overriding `GOARCH` and `GOOS` in Makefile.INCLUDE.
* [ENHANCEMENT] Update vendored dependencies.

## 0.15.0 / 2015-07-21

BREAKING CHANGES:

* Relative paths for rule files are now evaluated relative to the config file.
* External reachability flags (`-web.*`) consolidated.
* The default storage directory has been changed from `/tmp/metrics`
  to `data` in the local directory.
* The `rule_checker` tool has been replaced by `promtool` with
  different flags and more functionality.
* Empty labels are now removed upon ingestion into the
  storage. Matching empty labels is now equivalent to matching unset
  labels (`mymetric{label=""}` now matches series that don't have
  `label` set at all).
* The special `__meta_consul_tags` label in Consul service discovery
  now starts and ends with tag separators to enable easier regex
  matching.
* The default scrape interval has been changed back from 1 minute to
  10 seconds.

All changes:

* [CHANGE] Change default storage directory to `data` in the current
  working directory.
* [CHANGE] Consolidate external reachability flags (`-web.*`)into one.
* [CHANGE] Deprecate `keeping_extra` modifier keyword, rename it to
  `keep_common`.
* [CHANGE] Improve label matching performance and treat unset labels
  like empty labels in label matchers.
* [CHANGE] Remove `rule_checker` tool and add generic `promtool` CLI
  tool which allows checking rules and configuration files.
* [CHANGE] Resolve rule files relative to config file.
* [CHANGE] Restore default ScrapeInterval of 1 minute instead of 10 seconds.
* [CHANGE] Surround `__meta_consul_tags` value with tag separators.
* [CHANGE] Update node disk console for new filesystem labels.
* [FEATURE] Add Consul's `ServiceAddress`, `Address`, and `ServicePort` as
  meta labels to enable setting a custom scrape address if needed.
* [FEATURE] Add `hashmod` relabel action to allow for horizontal
  sharding of Prometheus servers.
* [FEATURE] Add `honor_labels` scrape configuration option to not
  overwrite any labels exposed by the target.
* [FEATURE] Add basic federation support on `/federate`.
* [FEATURE] Add optional `RUNBOOK` field to alert statements.
* [FEATURE] Add pre-relabel target labels to status page.
* [FEATURE] Add version information endpoint under `/version`.
* [FEATURE] Added initial stable API version 1 under `/api/v1`,
  including ability to delete series and query more metadata.
* [FEATURE] Allow configuring query parameters when scraping metrics endpoints.
* [FEATURE] Allow deleting time series via the new v1 API.
* [FEATURE] Allow individual ingested metrics to be relabeled.
* [FEATURE] Allow loading rule files from an entire directory.
* [FEATURE] Allow scalar expressions in range queries, improve error messages.
* [FEATURE] Support Zookeeper Serversets as a service discovery mechanism.
* [ENHANCEMENT] Add circleci yaml for Dockerfile test build.
* [ENHANCEMENT] Always show selected graph range, regardless of available data.
* [ENHANCEMENT] Change expression input field to multi-line textarea.
* [ENHANCEMENT] Enforce strict monotonicity of time stamps within a series.
* [ENHANCEMENT] Export build information as metric.
* [ENHANCEMENT] Improve UI of `/alerts` page.
* [ENHANCEMENT] Improve display of target labels on status page.
* [ENHANCEMENT] Improve initialization and routing functionality of web service.
* [ENHANCEMENT] Improve target URL handling and display.
* [ENHANCEMENT] New dockerfile using alpine-glibc base image and make.
* [ENHANCEMENT] Other minor fixes.
* [ENHANCEMENT] Preserve alert state across reloads.
* [ENHANCEMENT] Prettify flag help output even more.
* [ENHANCEMENT] README.md updates.
* [ENHANCEMENT] Raise error on unknown config parameters.
* [ENHANCEMENT] Refine v1 HTTP API output.
* [ENHANCEMENT] Show original configuration file contents on status
  page instead of serialized YAML.
* [ENHANCEMENT] Start HUP signal handler earlier to not exit upon HUP
  during startup.
* [ENHANCEMENT] Updated vendored dependencies.
* [BUGFIX] Do not panic in `StringToDuration()` on wrong duration unit.
* [BUGFIX] Exit on invalid rule files on startup.
* [BUGFIX] Fix a regression in the `.Path` console template variable.
* [BUGFIX] Fix chunk descriptor loading.
* [BUGFIX] Fix consoles "Prometheus" link to point to /
* [BUGFIX] Fix empty configuration file cases
* [BUGFIX] Fix float to int conversions in chunk encoding, which were
  broken for some architectures.
* [BUGFIX] Fix overflow detection for serverset config.
* [BUGFIX] Fix race conditions in retrieval layer.
* [BUGFIX] Fix shutdown deadlock in Consul SD code.
* [BUGFIX] Fix the race condition targets in the Makefile.
* [BUGFIX] Fix value display error in web console.
* [BUGFIX] Hide authentication credentials in config `String()` output.
* [BUGFIX] Increment dirty counter metric in storage only if
  `setDirty(true)` is called.
* [BUGFIX] Periodically refresh services in Consul to recover from
  missing events.
* [BUGFIX] Prevent overwrite of default global config when loading a
  configuration.
* [BUGFIX] Properly lex `\r` as whitespace in expression language.
* [BUGFIX] Validate label names in JSON target groups.
* [BUGFIX] Validate presence of regex field in relabeling configurations.
* [CLEANUP] Clean up initialization of remote storage queues.
* [CLEANUP] Fix `go vet` and `golint` violations.
* [CLEANUP] General cleanup of rules and query language code.
* [CLEANUP] Improve and simplify Dockerfile build steps.
* [CLEANUP] Improve and simplify build infrastructure, use go-bindata
  for web assets. Allow building without git.
* [CLEANUP] Move all utility packages into common `util` subdirectory.
* [CLEANUP] Refactor main, flag handling, and web package.
* [CLEANUP] Remove unused methods from `Rule` interface.
* [CLEANUP] Simplify default config handling.
* [CLEANUP] Switch human-readable times on web UI to UTC.
* [CLEANUP] Use `templates.TemplateExpander` for all page templates.
* [CLEANUP] Use new v1 HTTP API for querying and graphing.

## 0.14.0 / 2015-06-01

* [CHANGE] Configuration format changed and switched to YAML.
  (See the provided [migration tool](https://github.com/prometheus/migrate/releases).)
* [ENHANCEMENT] Redesign of state-preserving target discovery.
* [ENHANCEMENT] Allow specifying scrape URL scheme and basic HTTP auth for non-static targets.
* [FEATURE] Allow attaching meaningful labels to targets via relabeling.
* [FEATURE] Configuration/rule reloading at runtime.
* [FEATURE] Target discovery via file watches.
* [FEATURE] Target discovery via Consul.
* [ENHANCEMENT] Simplified binary operation evaluation.
* [ENHANCEMENT] More stable component initialization.
* [ENHANCEMENT] Added internal expression testing language.
* [BUGFIX] Fix graph links with path prefix.
* [ENHANCEMENT] Allow building from source without git.
* [ENHANCEMENT] Improve storage iterator performance.
* [ENHANCEMENT] Change logging output format and flags.
* [BUGFIX] Fix memory alignment bug for 32bit systems.
* [ENHANCEMENT] Improve web redirection behavior.
* [ENHANCEMENT] Allow overriding default hostname for Prometheus URLs.
* [BUGFIX] Fix double slash in URL sent to alertmanager.
* [FEATURE] Add resets() query function to count counter resets.
* [FEATURE] Add changes() query function to count the number of times a gauge changed.
* [FEATURE] Add increase() query function to calculate a counter's increase.
* [ENHANCEMENT] Limit retrievable samples to the storage's retention window.

## 0.13.4 / 2015-05-23

* [BUGFIX] Fix a race while checkpointing fingerprint mappings.

## 0.13.3 / 2015-05-11

* [BUGFIX] Handle fingerprint collisions properly.
* [CHANGE] Comments in rules file must start with `#`. (The undocumented `//`
  and `/*...*/` comment styles are no longer supported.)
* [ENHANCEMENT] Switch to custom expression language parser and evaluation
  engine, which generates better error messages, fixes some parsing edge-cases,
  and enables other future enhancements (like the ones below).
* [ENHANCEMENT] Limit maximum number of concurrent queries.
* [ENHANCEMENT] Terminate running queries during shutdown.

## 0.13.2 / 2015-05-05

* [MAINTENANCE] Updated vendored dependencies to their newest versions.
* [MAINTENANCE] Include rule_checker and console templates in release tarball.
* [BUGFIX] Sort NaN as the lowest value.
* [ENHANCEMENT] Add square root, stddev and stdvar functions.
* [BUGFIX] Use scrape_timeout for scrape timeout, not scrape_interval.
* [ENHANCEMENT] Improve chunk and chunkDesc loading, increase performance when
  reading from disk.
* [BUGFIX] Show correct error on wrong DNS response.

## 0.13.1 / 2015-04-09

* [BUGFIX] Treat memory series with zero chunks correctly in series maintenance.
* [ENHANCEMENT] Improve readability of usage text even more.

## 0.13.0 / 2015-04-08

* [ENHANCEMENT] Double-delta encoding for chunks, saving typically 40% of
  space, both in RAM and on disk.
* [ENHANCEMENT] Redesign of chunk persistence queuing, increasing performance
  on spinning disks significantly.
* [ENHANCEMENT] Redesign of sample ingestion, increasing ingestion performance.
* [FEATURE] Added ln, log2, log10 and exp functions to the query language.
* [FEATURE] Experimental write support to InfluxDB.
* [FEATURE] Allow custom timestamps in instant query API.
* [FEATURE] Configurable path prefix for URLs to support proxies.
* [ENHANCEMENT] Increase of rule_checker CLI usability.
* [CHANGE] Show special float values as gaps.
* [ENHANCEMENT] Made usage output more readable.
* [ENHANCEMENT] Increased resilience of the storage against data corruption.
* [ENHANCEMENT] Various improvements around chunk encoding.
* [ENHANCEMENT] Nicer formatting of target health table on /status.
* [CHANGE] Rename UNREACHABLE to UNHEALTHY, ALIVE to HEALTHY.
* [BUGFIX] Strip trailing slash in alertmanager URL.
* [BUGFIX] Avoid +InfYs and similar, just display +Inf.
* [BUGFIX] Fixed HTML-escaping at various places.
* [BUGFIX] Fixed special value handling in division and modulo of the query
  language.
* [BUGFIX] Fix embed-static.sh.
* [CLEANUP] Added initial HTTP API tests.
* [CLEANUP] Misc. other code cleanups.
* [MAINTENANCE] Updated vendored dependencies to their newest versions.

## 0.12.0 / 2015-03-04

* [CHANGE] Use client_golang v0.3.1. THIS CHANGES FINGERPRINTING AND INVALIDATES
  ALL PERSISTED FINGERPRINTS. You have to wipe your storage to use this or
  later versions. There is a version guard in place that will prevent you to
  run Prometheus with the stored data of an older Prometheus.
* [BUGFIX] The change above fixes a weakness in the fingerprinting algorithm.
* [ENHANCEMENT] The change above makes fingerprinting faster and less allocation
  intensive.
* [FEATURE] OR operator and vector matching options. See docs for details.
* [ENHANCEMENT] Scientific notation and special float values (Inf, NaN) now
  supported by the expression language.
* [CHANGE] Dockerfile makes Prometheus use the Docker volume to store data
  (rather than /tmp/metrics).
* [CHANGE] Makefile uses Go 1.4.2.

## 0.11.1 / 2015-02-27

* [BUGFIX] Make series maintenance complete again. (Ever since 0.9.0rc4,
  or commit 0851945, series would not be archived, chunk descriptors would
  not be evicted, and stale head chunks would never be closed. This happened
  due to accidental deletion of a line calling a (well tested :) function.
* [BUGFIX] Do not double count head chunks read from checkpoint on startup.
  Also fix a related but less severe bug in counting chunk descriptors.
* [BUGFIX] Check last time in head chunk for head chunk timeout, not first.
* [CHANGE] Update vendoring due to vendoring changes in client_golang.
* [CLEANUP] Code cleanups.
* [ENHANCEMENT] Limit the number of 'dirty' series counted during checkpointing.

## 0.11.0 / 2015-02-23

* [FEATURE] Introduce new metric type Histogram with server-side aggregation.
* [FEATURE] Add offset operator.
* [FEATURE] Add floor, ceil and round functions.
* [CHANGE] Change instance identifiers to be host:port.
* [CHANGE] Dependency management and vendoring changed/improved.
* [CHANGE] Flag name changes to create consistency between various Prometheus
  binaries.
* [CHANGE] Show unlimited number of metrics in autocomplete.
* [CHANGE] Add query timeout.
* [CHANGE] Remove labels on persist error counter.
* [ENHANCEMENT] Various performance improvements for sample ingestion.
* [ENHANCEMENT] Various Makefile improvements.
* [ENHANCEMENT] Various console template improvements, including
  proof-of-concept for federation via console templates.
* [ENHANCEMENT] Fix graph JS glitches and simplify graphing code.
* [ENHANCEMENT] Dramatically decrease resources for file embedding.
* [ENHANCEMENT] Crash recovery saves lost series data in 'orphaned' directory.
* [BUGFIX] Fix aggregation grouping key calculation.
* [BUGFIX] Fix Go download path for various architectures.
* [BUGFIX] Fixed the link of the Travis build status image.
* [BUGFIX] Fix Rickshaw/D3 version mismatch.
* [CLEANUP] Various code cleanups.

## 0.10.0 / 2015-01-26

* [CHANGE] More efficient JSON result format in query API. This requires
  up-to-date versions of PromDash and prometheus_cli, too.
* [ENHANCEMENT] Excluded non-minified Bootstrap assets and the Bootstrap maps
  from embedding into the binary. Those files are only used for debugging,
  and then you can use -web.use-local-assets. By including fewer files, the
  RAM usage during compilation is much more manageable.
* [ENHANCEMENT] Help link points to <https://prometheus.github.io> now.
* [FEATURE] Consoles for haproxy and cloudwatch.
* [BUGFIX] Several fixes to graphs in consoles.
* [CLEANUP] Removed a file size check that did not check anything.

## 0.9.0 / 2015-01-23

* [CHANGE] Reworked command line flags, now more consistent and taking into
  account needs of the new storage backend (see below).
* [CHANGE] Metric names are dropped after certain transformations.
* [CHANGE] Changed partitioning of summary metrics exported by Prometheus.
* [CHANGE] Got rid of Gerrit as a review tool.
* [CHANGE] 'Tabular' view now the default (rather than 'Graph') to avoid
  running very expensive queries accidentally.
* [CHANGE] On-disk format for stored samples changed. For upgrading, you have
  to nuke your old files completely. See "Complete rewrite of the storage
* [CHANGE] Removed 2nd argument from `delta`.
* [FEATURE] Added a `deriv` function.
* [FEATURE] Console templates.
* [FEATURE] Added `absent` function.
* [FEATURE] Allow omitting the metric name in queries.
* [BUGFIX] Removed all known race conditions.
* [BUGFIX] Metric mutations now handled correctly in all cases.
* [ENHANCEMENT] Proper double-start protection.
* [ENHANCEMENT] Complete rewrite of the storage layer. Benefits include:
  * Better query performance.
  * More samples in less RAM.
  * Better memory management.
  * Scales up to millions of time series and thousands of samples ingested
    per second.
  * Purging of obsolete samples much cleaner now, up to completely
    "forgetting" obsolete time series.
  * Proper instrumentation to diagnose the storage layer with... well...
    Prometheus.
  * Pure Go implementation, no need for cgo and shared C libraries anymore.
  * Better concurrency.
* [ENHANCEMENT] Copy-on-write semantics in the AST layer.
* [ENHANCEMENT] Switched from Go 1.3 to Go 1.4.
* [ENHANCEMENT] Vendored external dependencies with godeps.
* [ENHANCEMENT] Numerous Web UI improvements, moved to Bootstrap3 and
  Rickshaw 1.5.1.
* [ENHANCEMENT] Improved Docker integration.
* [ENHANCEMENT] Simplified the Makefile contraption.
* [CLEANUP] Put meta-data files into proper shape (LICENSE, README.md etc.)
* [CLEANUP] Removed all legitimate 'go vet' and 'golint' warnings.
* [CLEANUP] Removed dead code.

## 0.8.0 / 2014-09-04

* [ENHANCEMENT] Stagger scrapes to spread out load.
* [BUGFIX] Correctly quote HTTP Accept header.

## 0.7.0 / 2014-08-06

* [FEATURE] Added new functions: abs(), topk(), bottomk(), drop_common_labels().
* [FEATURE] Let console templates get graph links from expressions.
* [FEATURE] Allow console templates to dynamically include other templates.
* [FEATURE] Template consoles now have access to their URL.
* [BUGFIX] Fixed time() function to return evaluation time, not wallclock time.
* [BUGFIX] Fixed HTTP connection leak when targets returned a non-200 status.
* [BUGFIX] Fixed link to console templates in UI.
* [PERFORMANCE] Removed extra memory copies while scraping targets.
* [ENHANCEMENT] Switched from Go 1.2.1 to Go 1.3.
* [ENHANCEMENT] Made metrics exported by Prometheus itself more consistent.
* [ENHANCEMENT] Removed incremental backoffs for unhealthy targets.
* [ENHANCEMENT] Dockerfile also builds Prometheus support tools now.

## 0.6.0 / 2014-06-30

* [FEATURE] Added console and alert templates support, along with various template functions.
* [PERFORMANCE] Much faster and more memory-efficient flushing to disk.
* [ENHANCEMENT] Query results are now only logged when debugging.
* [ENHANCEMENT] Upgraded to new Prometheus client library for exposing metrics.
* [BUGFIX] Samples are now kept in memory until fully flushed to disk.
* [BUGFIX] Non-200 target scrapes are now treated as an error.
* [BUGFIX] Added installation step for missing dependency to Dockerfile.
* [BUGFIX] Removed broken and unused "User Dashboard" link.

## 0.5.0 / 2014-05-28

* [BUGFIX] Fixed next retrieval time display on status page.
* [BUGFIX] Updated some variable references in tools subdir.
* [FEATURE] Added support for scraping metrics via the new text format.
* [PERFORMANCE] Improved label matcher performance.
* [PERFORMANCE] Removed JSON indentation in query API, leading to smaller response sizes.
* [ENHANCEMENT] Added internal check to verify temporal order of streams.
* [ENHANCEMENT] Some internal refactorings.

## 0.4.0 / 2014-04-17

* [FEATURE] Vectors and scalars may now be reversed in binary operations (`<scalar> <binop> <vector>`).
* [FEATURE] It's possible to shutdown Prometheus via a `/-/quit` web endpoint now.
* [BUGFIX] Fix for a deadlock race condition in the memory storage.
* [BUGFIX] Mac OS X build fixed.
* [BUGFIX] Built from Go 1.2.1, which has internal fixes to race conditions in garbage collection handling.
* [ENHANCEMENT] Internal storage interface refactoring that allows building e.g. the `rule_checker` tool without LevelDB dynamic library dependencies.
* [ENHANCEMENT] Cleanups around shutdown handling.
* [PERFORMANCE] Preparations for better memory reuse during marshaling / unmarshaling.<|MERGE_RESOLUTION|>--- conflicted
+++ resolved
@@ -2,7 +2,6 @@
 
 ## unreleased
 
-<<<<<<< HEAD
 * [CHANGE] Scraping: Remove implicit fallback to the Prometheus text format in case of invalid/missing Content-Type and fail the scrape instead. Add ability to specify a `fallback_scrape_protocol` in the scrape config. #15136
 * [CHANGE] Remote-write: default enable_http2 to false.
 * [ENHANCEMENT] Scraping, rules: handle targets reappearing, or rules moving group, when out-of-order is enabled. #14710 
@@ -43,10 +42,6 @@
 
 As is traditional with a beta release, we do **not** recommend users install 3.0.0-beta on critical production systems, but we do want everyone to test it out and find bugs.
 
-<<<<<<< HEAD
-<<<<<<< HEAD
-=======
->>>>>>> b10c3696c (Revert "updated changelog")
 * [CHANGE] UI: The old web UI has been replaced by a completely new one that is less cluttered and adds a few new features (PromLens-style tree view, better metrics explorer, "Explain" tab). However, it is still missing some features of the old UI (notably, exemplar display and heatmaps). To switch back to the old UI, you can use the feature flag `--enable-feature=old-ui` for the time being. #14872
 * [CHANGE] PromQL: Range selectors and the lookback delta are now left-open, i.e. a sample coinciding with the lower time limit is excluded rather than included. #13904
 * [CHANGE] Kubernetes SD: Remove support for `discovery.k8s.io/v1beta1` API version of EndpointSlice. This version is no longer served as of Kubernetes v1.25. #14365
@@ -58,14 +53,9 @@
 * [CHANGE] Remove deprecated `remote-write-receiver`,`promql-at-modifier`, and `promql-negative-offset` feature flags. #13456, #14526
 * [CHANGE] Remove deprecated `storage.tsdb.allow-overlapping-blocks`, `alertmanager.timeout`, and `storage.tsdb.retention` flags. #14640, #14643
 * [ENHANCEMENT] Move AM discovery page from "Monitoring status" to "Server status". #14875
-<<<<<<< HEAD
 * [FEATURE] Support config reload automatically - feature flag `auto-reload-config`. #14769
-* [BUGFIX] Scrape: Do not override target parameter labels with config params. #11029
-
-## 2.55.0-rc.0 / 2024-09-20
-=======
+
 ## 2.55.0 / 2024-10-22
->>>>>>> 91d80252
 
 * [FEATURE] PromQL: Add experimental `info` function. #14495
 * [FEATURE] Support UTF-8 characters in label names - feature flag `utf8-names`. #14482, #14880, #14736, #14727
@@ -98,53 +88,6 @@
 * [BUGFIX] Remote-Write: Return 4xx not 5xx when timeseries has duplicate label. #14716
 * [BUGFIX] Experimental Native Histograms: many fixes for incorrect results, panics, warnings. #14513, #14575, #14598, #14609, #14611, #14771, #14821
 * [BUGFIX] TSDB: Only count unknown record types in `record_decode_failures_total` metric. #14042
-=======
-- [CHANGE] UI: The old web UI has been replaced by a completely new one that is less cluttered and adds a few new features (PromLens-style tree view, better metrics explorer, "Explain" tab). However, it is still missing some features of the old UI (notably, exemplar display and heatmaps). To switch back to the old UI, you can use the feature flag `--enable-feature=old-ui` for the time being. #14872
-- [CHANGE] PromQL: Range selectors and the lookback delta are now left-open, i.e. a sample coinciding with the lower time limit is excluded rather than included. #13904
-- [CHANGE] Kubernetes SD: Remove support for `discovery.k8s.io/v1beta1` API version of EndpointSlice. This version is no longer served as of Kubernetes v1.25. #14365
-- [CHANGE] Kubernetes SD: Remove support for `networking.k8s.io/v1beta1` API version of Ingress. This version is no longer served as of Kubernetes v1.22. #14365
-- [CHANGE] UTF-8: Enable UTF-8 support by default. Prometheus now allows all UTF-8 characters in metric and label names. The corresponding `utf8-name` feature flag has been removed. #14705
-- [CHANGE] Console: Remove example files for the console feature. Users can continue using the console feature by supplying their own JavaScript and templates. #14807
-- [CHANGE] SD: Enable the new service discovery manager by default. This SD manager does not restart unchanged discoveries upon reloading. This makes reloads faster and reduces pressure on service discoveries' sources. The corresponding `new-service-discovery-manager` feature flag has been removed. #14770
-- [CHANGE] Agent mode has been promoted to stable. The feature flag `agent` has been removed. To run Prometheus in Agent mode, use the new `--agent` cmdline arg instead. #14747
-- [CHANGE] Remove deprecated `remote-write-receiver`,`promql-at-modifier`, and `promql-negative-offset` feature flags. #13456, #14526
-- [CHANGE] Remove deprecated `storage.tsdb.allow-overlapping-blocks`, `alertmanager.timeout`, and `storage.tsdb.retention` flags. #14640, #14643
-- [ENHANCEMENT] Move AM discovery page from "Monitoring status" to "Server status". #14875
-- [BUGFIX] Scrape: Do not override target parameter labels with config params. #11029
-
-## 2.55.0-rc.0 / 2024-09-20
-
-- [FEATURE] Support UTF-8 characters in label names - feature flag `utf8-names`. #14482, #14880, #14736, #14727
-- [FEATURE] Support config reload automatically - feature flag `auto-reload-config`. #14769
-- [FEATURE] Scraping: Add the ability to set custom `http_headers` in config. #14817
-- [FEATURE] Scraping: Support feature flag `created-timestamp-zero-ingestion` in OpenMetrics. #14356, #14815
-- [FEATURE] Scraping: `scrape_failure_log_file` option to log failures to a file. #14734
-- [FEATURE] OTLP receiver: Optional promotion of resource attributes to series labels. #14200
-- [FEATURE] Remote-Write: Support Google Cloud Monitoring authorization. #14346
-- [FEATURE] Promtool: `tsdb create-blocks` new option to add labels. #14403
-- [FEATURE] Promtool: `promtool test` adds `--junit` flag to format results. #14506
-- [ENHANCEMENT] OTLP receiver: Warn on exponential histograms with zero count and non-zero sum. #14706
-- [ENHANCEMENT] OTLP receiver: Interrupt translation on context cancellation/timeout. #14612
-- [ENHANCEMENT] Remote Read client: Enable streaming remote read if the server supports it. #11379
-- [ENHANCEMENT] Remote-Write: Don't reshard if we haven't successfully sent a sample since last update. #14450
-- [ENHANCEMENT] PromQL: Delay deletion of `__name__` label to the end of the query evaluation. This is **experimental** and enabled under the feature-flag `promql-delayed-name-removal`. #14477
-- [ENHANCEMENT] PromQL: Experimental `sort_by_label` and `sort_by_label_desc` sort by all labels when label is equal. #14655
-- [ENHANCEMENT] PromQL: Clarify error message logged when Go runtime panic occurs during query evaluation. #14621
-- [ENHANCEMENT] PromQL: Use Kahan summation for better accuracy in `avg` and `avg_over_time`. #14413
-- [ENHANCEMENT] Tracing: Improve PromQL tracing, including showing the operation performed for aggregates, operators, and calls. #14816
-- [ENHANCEMENT] API: Support multiple listening addresses. #14665
-- [ENHANCEMENT] TSDB: Backward compatibility with upcoming index v3. #14934
-- [PERF] TSDB: Query in-order and out-of-order series together. #14354, #14693, #14714, #14831, #14874, #14948
-- [PERF] TSDB: Streamline reading of overlapping out-of-order head chunks. #14729
-- [BUGFIX] SD: Fix dropping targets (with feature flag `new-service-discovery-manager`). #13147
-- [BUGFIX] SD: Stop storing stale targets (with feature flag `new-service-discovery-manager`). #13622
-- [BUGFIX] Scraping: exemplars could be dropped in protobuf scraping. #14810
-- [BUGFIX] Remote-Write: fix metadata sending for experimental Remote-Write V2. #14766
-- [BUGFIX] Remote-Write: Return 4xx not 5xx when timeseries has duplicate label. #14716
-- [BUGFIX] Experimental Native Histograms: many fixes for incorrect results, panics, warnings. #14513, #14575, #14598, #14609, #14611, #14771, #14821
-- [BUGFIX] TSDB: Only count unknown record types in `record_decode_failures_total` metric. #14042
->>>>>>> 58173ab1e (updated changelog)
-=======
 * [BUGFIX] Scrape: Do not override target parameter labels with config params. #11029
 
 ## 2.55.0-rc.0 / 2024-09-20
@@ -178,7 +121,6 @@
 * [BUGFIX] Remote-Write: Return 4xx not 5xx when timeseries has duplicate label. #14716
 * [BUGFIX] Experimental Native Histograms: many fixes for incorrect results, panics, warnings. #14513, #14575, #14598, #14609, #14611, #14771, #14821
 * [BUGFIX] TSDB: Only count unknown record types in `record_decode_failures_total` metric. #14042
->>>>>>> b10c3696c (Revert "updated changelog")
 
 ## 2.54.1 / 2024-08-27
 
